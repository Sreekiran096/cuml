--- conflicted
+++ resolved
@@ -330,15 +330,11 @@
 
         return self
 
-<<<<<<< HEAD
-    def predict(self, X, convert_dtype=True):
-=======
     @generate_docstring(return_values={'name': 'preds',
                                        'type': 'dense',
                                        'description': 'Predicted values',
                                        'shape': '(n_samples, 1)'})
-    def predict(self, X, convert_dtype=False):
->>>>>>> 49c2b9fd
+    def predict(self, X, convert_dtype=True):
         """
         Predicts the y for X.
 
