#
# Copyright (c) 2019-2020, NVIDIA CORPORATION.
#
# Licensed under the Apache License, Version 2.0 (the "License");
# you may not use this file except in compliance with the License.
# You may obtain a copy of the License at
#
#     http://www.apache.org/licenses/LICENSE-2.0
#
# Unless required by applicable law or agreed to in writing, software
# distributed under the License is distributed on an "AS IS" BASIS,
# WITHOUT WARRANTIES OR CONDITIONS OF ANY KIND, either express or implied.
# See the License for the specific language governing permissions and
# limitations under the License.
#

from cuml.common.base import Base
from cuml.common.handle import Handle
import cuml.common.cuda as cuda

from cuml.cluster.dbscan import DBSCAN
from cuml.cluster.kmeans import KMeans

from cuml.datasets.arima import make_arima
from cuml.datasets.blobs import make_blobs
from cuml.datasets.regression import make_regression
from cuml.datasets.classification import make_classification

from cuml.decomposition.pca import PCA
from cuml.decomposition.tsvd import TruncatedSVD

from cuml.fil.fil import ForestInference

from cuml.ensemble.randomforestclassifier import RandomForestClassifier
from cuml.ensemble.randomforestregressor import RandomForestRegressor

from cuml.fil import fil

from cuml.linear_model.elastic_net import ElasticNet
from cuml.linear_model.lasso import Lasso
from cuml.linear_model.linear_regression import LinearRegression
from cuml.linear_model.logistic_regression import LogisticRegression
from cuml.linear_model.mbsgd_classifier import MBSGDClassifier
from cuml.linear_model.mbsgd_regressor import MBSGDRegressor
from cuml.linear_model.ridge import Ridge

from cuml.manifold.t_sne import TSNE
from cuml.manifold.umap import UMAP
from cuml.metrics.accuracy import accuracy_score
from cuml.metrics.cluster.adjustedrandindex import adjusted_rand_score
from cuml.metrics.regression import r2_score

from cuml.neighbors.nearest_neighbors import NearestNeighbors

from cuml.preprocessing.LabelEncoder import LabelEncoder
from cuml.preprocessing.model_selection import train_test_split

from cuml.random_projection.random_projection import GaussianRandomProjection
from cuml.random_projection.random_projection import SparseRandomProjection
from cuml.random_projection.random_projection import \
    johnson_lindenstrauss_min_dim

from cuml.solvers.cd import CD
from cuml.solvers.sgd import SGD
from cuml.solvers.qn import QN
from cuml.svm import SVC
from cuml.svm import SVR

<<<<<<< HEAD
from cuml.tsa.arima import ARIMA
from cuml.tsa.auto_arima import AutoARIMA
=======
from cuml.tsa import stationarity
from cuml.tsa.arima import ARIMA
>>>>>>> e7d467c6
from cuml.tsa.holtwinters import ExponentialSmoothing

from cuml.common.pointer_utils import device_of_gpu_matrix

# RAFT

from cuml.raft import raft_include_test


# Output type configuration

global_output_type = 'input'

from cuml.common.memory_utils import set_global_output_type, using_output_type


# Version configuration

from ._version import get_versions
__version__ = get_versions()['version']
del get_versions
<|MERGE_RESOLUTION|>--- conflicted
+++ resolved
@@ -66,13 +66,9 @@
 from cuml.svm import SVC
 from cuml.svm import SVR
 
-<<<<<<< HEAD
+from cuml.tsa import stationarity
 from cuml.tsa.arima import ARIMA
 from cuml.tsa.auto_arima import AutoARIMA
-=======
-from cuml.tsa import stationarity
-from cuml.tsa.arima import ARIMA
->>>>>>> e7d467c6
 from cuml.tsa.holtwinters import ExponentialSmoothing
 
 from cuml.common.pointer_utils import device_of_gpu_matrix
