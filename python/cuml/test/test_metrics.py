#
# Copyright (c) 2019-2020, NVIDIA CORPORATION.
#
# Licensed under the Apache License, Version 2.0 (the "License");
# you may not use this file except in compliance with the License.
# You may obtain a copy of the License at
#
#     http://www.apache.org/licenses/LICENSE-2.0
#
# Unless required by applicable law or agreed to in writing, software
# distributed under the License is distributed on an "AS IS" BASIS,
# WITHOUT WARRANTIES OR CONDITIONS OF ANY KIND, either express or implied.
# See the License for the specific language governing permissions and
# limitations under the License.
#
from functools import partial

import cuml
import cupy as cp
import numpy as np
import pytest

from cuml.ensemble import RandomForestClassifier as curfc
from cuml.metrics.cluster import adjusted_rand_score as cu_ars
from cuml.metrics import accuracy_score as cu_acc_score
from cuml.test.utils import get_handle, get_pattern, array_equal, \
    unit_param, quality_param, stress_param, generate_random_labels

from numba import cuda
from numpy.testing import assert_almost_equal

from sklearn.datasets import make_classification
from sklearn.metrics import accuracy_score as sk_acc_score
from sklearn.metrics.cluster import adjusted_rand_score as sk_ars
from cuml.metrics.cluster import entropy
from sklearn.preprocessing import StandardScaler

from cuml.metrics.regression import mean_squared_error, \
    mean_squared_log_error, mean_absolute_error
from sklearn.metrics.regression import mean_squared_error as sklearn_mse
from sklearn.metrics.regression import mean_absolute_error as sklearn_mae
from sklearn.metrics.regression import mean_squared_log_error as sklearn_msle

from scipy.stats import entropy as sp_entropy


@pytest.mark.parametrize('datatype', [np.float32, np.float64])
@pytest.mark.parametrize('use_handle', [True, False])
def test_r2_score(datatype, use_handle):
    a = np.array([0.1, 0.2, 0.3, 0.4, 0.5], dtype=datatype)
    b = np.array([0.12, 0.22, 0.32, 0.42, 0.52], dtype=datatype)

    a_dev = cuda.to_device(a)
    b_dev = cuda.to_device(b)

    handle, stream = get_handle(use_handle)

    score = cuml.metrics.r2_score(a_dev, b_dev, handle=handle)

    np.testing.assert_almost_equal(score, 0.98, decimal=7)


def test_sklearn_search():
    """Test ensures scoring function works with sklearn machinery
    """
    import numpy as np
    from cuml import Ridge as cumlRidge
    import cudf
    from sklearn import datasets
    from sklearn.model_selection import train_test_split, GridSearchCV
    diabetes = datasets.load_diabetes()
    X_train, X_test, y_train, y_test = train_test_split(diabetes.data,
                                                        diabetes.target,
                                                        test_size=0.2,
                                                        shuffle=False,
                                                        random_state=1)

    alpha = np.array([1.0])
    fit_intercept = True
    normalize = False

    params = {'alpha': np.logspace(-3, -1, 10)}
    cu_clf = cumlRidge(alpha=alpha, fit_intercept=fit_intercept,
                       normalize=normalize, solver="eig")

    assert getattr(cu_clf, 'score', False)
    sk_cu_grid = GridSearchCV(cu_clf, params, cv=5, iid=False)

    gdf_data = cudf.DataFrame.from_gpu_matrix(cuda.to_device(X_train))
    gdf_train = cudf.DataFrame(dict(train=y_train))

    sk_cu_grid.fit(gdf_data, gdf_train.train)
    assert sk_cu_grid.best_params_ == {'alpha': 0.1}


@pytest.mark.parametrize('nrows', [unit_param(30), quality_param(5000),
                         stress_param(500000)])
@pytest.mark.parametrize('ncols', [unit_param(10), quality_param(100),
                         stress_param(200)])
@pytest.mark.parametrize('n_info', [unit_param(7), quality_param(50),
                         stress_param(100)])
@pytest.mark.parametrize('datatype', [np.float32])
def test_accuracy(nrows, ncols, n_info, datatype):

    use_handle = True
    train_rows = np.int32(nrows*0.8)
    X, y = make_classification(n_samples=nrows, n_features=ncols,
                               n_clusters_per_class=1, n_informative=n_info,
                               random_state=123, n_classes=5)

    X_test = np.asarray(X[train_rows:, 0:]).astype(datatype)
    y_test = np.asarray(y[train_rows:, ]).astype(np.int32)
    X_train = np.asarray(X[0:train_rows, :]).astype(datatype)
    y_train = np.asarray(y[0:train_rows, ]).astype(np.int32)
    # Create a handle for the cuml model
    handle, stream = get_handle(use_handle, n_streams=8)

    # Initialize, fit and predict using cuML's
    # random forest classification model
    cuml_model = curfc(max_features=1.0,
                       n_bins=8, split_algo=0, split_criterion=0,
                       min_rows_per_node=2,
                       n_estimators=40, handle=handle, max_leaves=-1,
                       max_depth=16)

    cuml_model.fit(X_train, y_train)
    cu_predict = cuml_model.predict(X_test)
    cu_acc = cu_acc_score(y_test, cu_predict)
    cu_acc_using_sk = sk_acc_score(y_test, cu_predict)
    # compare the accuracy of the two models
    assert array_equal(cu_acc, cu_acc_using_sk)


dataset_names = ['noisy_circles', 'noisy_moons', 'aniso'] + \
                [pytest.param(ds, marks=pytest.mark.xfail)
                 for ds in ['blobs', 'varied']]


@pytest.mark.parametrize('name', dataset_names)
@pytest.mark.parametrize('nrows', [unit_param(20), quality_param(5000),
                         stress_param(500000)])
def test_rand_index_score(name, nrows):

    default_base = {'quantile': .3,
                    'eps': .3,
                    'damping': .9,
                    'preference': -200,
                    'n_neighbors': 10,
                    'n_clusters': 3}

    pat = get_pattern(name, nrows)

    params = default_base.copy()
    params.update(pat[1])

    cuml_kmeans = cuml.KMeans(n_clusters=params['n_clusters'])

    X, y = pat[0]

    X = StandardScaler().fit_transform(X)

    cu_y_pred = cuml_kmeans.fit_predict(X)

    cu_score = cu_ars(y, cu_y_pred)
    cu_score_using_sk = sk_ars(y, cp.asnumpy(cu_y_pred))

    assert array_equal(cu_score, cu_score_using_sk)


def test_regression_metrics():
    y_true = np.arange(50, dtype=np.int)
    y_pred = y_true + 1
    assert_almost_equal(mean_squared_error(y_true, y_pred), 1.)
    assert_almost_equal(mean_squared_log_error(y_true, y_pred),
                        mean_squared_error(np.log(1 + y_true),
                                           np.log(1 + y_pred)))
    assert_almost_equal(mean_absolute_error(y_true, y_pred), 1.)


@pytest.mark.parametrize('n_samples', [50, stress_param(500000)])
@pytest.mark.parametrize('dtype', [np.int32, np.int64, np.float32, np.float64])
@pytest.mark.parametrize('function', ['mse', 'mae', 'msle'])
def test_regression_metrics_random(n_samples, dtype, function):
    if dtype == np.float32 and n_samples == 500000:
        # stress test for float32 fails because of floating point precision
        pytest.xfail()

    y_true, y_pred = generate_random_labels(
        lambda rng: rng.randint(0, 1000, n_samples).astype(dtype))

    cuml_reg, sklearn_reg = {
        'mse':  (mean_squared_error, sklearn_mse),
        'mae':  (mean_absolute_error, sklearn_mae),
        'msle': (mean_squared_log_error, sklearn_msle)
    }[function]

    res = cuml_reg(y_true, y_pred, multioutput='raw_values')
    ref = sklearn_reg(y_true, y_pred, multioutput='raw_values')
    cp.testing.assert_array_almost_equal(res, ref, decimal=2)


@pytest.mark.parametrize('function', ['mse', 'mse_not_squared', 'mae', 'msle'])
def test_regression_metrics_at_limits(function):
    y_true = np.array([0.], dtype=np.float)
    y_pred = np.array([0.], dtype=np.float)

    cuml_reg = {
        'mse': mean_squared_error,
        'mse_not_squared': partial(mean_squared_error, squared=False),
        'mae': mean_absolute_error,
        'msle': mean_squared_log_error,
    }[function]

    assert_almost_equal(cuml_reg(y_true, y_pred), 0.00, decimal=2)


@pytest.mark.parametrize('inputs', [([-1.], [-1.]),
                                    ([1., 2., 3.], [1., -2., 3.]),
                                    ([1., -2., 3.], [1., 2., 3.])])
def test_mean_squared_log_error_exceptions(inputs):
    with pytest.raises(ValueError):
        mean_squared_log_error(np.array(inputs[0]), np.array(inputs[1]))


def test_multioutput_regression():
    y_true = np.array([[1, 0, 0, 1], [0, 1, 1, 1], [1, 1, 0, 1]])
    y_pred = np.array([[0, 0, 0, 1], [1, 0, 1, 1], [0, 0, 0, 1]])

    error = mean_squared_error(y_true, y_pred)
    assert_almost_equal(error, (1. + 2. / 3) / 4.)

    error = mean_squared_error(y_true, y_pred, squared=False)
    assert_almost_equal(error, 0.645, decimal=2)

    error = mean_squared_log_error(y_true, y_pred)
    assert_almost_equal(error, 0.200, decimal=2)

    # mean_absolute_error and mean_squared_error are equal because
    # it is a binary problem.
    error = mean_absolute_error(y_true, y_pred)
    assert_almost_equal(error, (1. + 2. / 3) / 4.)


def test_regression_metrics_multioutput_array():
    y_true = np.array([[1, 2], [2.5, -1], [4.5, 3], [5, 7]], dtype=np.float)
    y_pred = np.array([[1, 1], [2, -1], [5, 4], [5, 6.5]], dtype=np.float)

    mse = mean_squared_error(y_true, y_pred, multioutput='raw_values')
    mae = mean_absolute_error(y_true, y_pred, multioutput='raw_values')

    cp.testing.assert_array_almost_equal(mse, [0.125, 0.5625], decimal=2)
    cp.testing.assert_array_almost_equal(mae, [0.25, 0.625], decimal=2)

    weights = np.array([0.4, 0.6], dtype=np.float)
    msew = mean_squared_error(y_true, y_pred, multioutput=weights)
    rmsew = mean_squared_error(y_true, y_pred, multioutput=weights,
                               squared=False)
    assert_almost_equal(msew, 0.39, decimal=2)
    assert_almost_equal(rmsew, 0.62, decimal=2)

    y_true = np.array([[0, 0]] * 4, dtype=np.int)
    y_pred = np.array([[1, 1]] * 4, dtype=np.int)
    mse = mean_squared_error(y_true, y_pred, multioutput='raw_values')
    mae = mean_absolute_error(y_true, y_pred, multioutput='raw_values')
    cp.testing.assert_array_almost_equal(mse, [1., 1.], decimal=2)
    cp.testing.assert_array_almost_equal(mae, [1., 1.], decimal=2)

    y_true = np.array([[0.5, 1], [1, 2], [7, 6]])
    y_pred = np.array([[0.5, 2], [1, 2.5], [8, 8]])
    msle = mean_squared_log_error(y_true, y_pred, multioutput='raw_values')
    msle2 = mean_squared_error(np.log(1 + y_true), np.log(1 + y_pred),
                               multioutput='raw_values')
    cp.testing.assert_array_almost_equal(msle, msle2, decimal=2)


@pytest.mark.parametrize('function', ['mse', 'mae'])
def test_regression_metrics_custom_weights(function):
    y_true = np.array([1, 2, 2.5, -1], dtype=np.float)
    y_pred = np.array([1, 1, 2, -1], dtype=np.float)
    weights = np.array([0.2, 0.25, 0.4, 0.15], dtype=np.float)

    cuml_reg, sklearn_reg = {
        'mse': (mean_squared_error, sklearn_mse),
        'mae': (mean_absolute_error, sklearn_mae)
    }[function]

    score = cuml_reg(y_true, y_pred, sample_weight=weights)
    ref = sklearn_reg(y_true, y_pred, sample_weight=weights)
    assert_almost_equal(score, ref, decimal=2)

<<<<<<< HEAD

def test_mse_vs_msle_custom_weights():
    y_true = np.array([0.5, 2, 7, 6], dtype=np.float)
    y_pred = np.array([0.5, 1, 8, 8], dtype=np.float)
    weights = np.array([0.2, 0.25, 0.4, 0.15], dtype=np.float)
    msle = mean_squared_log_error(y_true, y_pred, sample_weight=weights)
    msle2 = mean_squared_error(np.log(1 + y_true), np.log(1 + y_pred),
                               sample_weight=weights)
    assert_almost_equal(msle, msle2, decimal=2)
=======
    assert_almost_equal(mse, skl_mse, decimal=2)


@pytest.mark.parametrize('use_handle', [True, False])
def test_entropy(use_handle):
    handle, stream = get_handle(use_handle)

    # The outcome of a fair coin is the most uncertain:
    # in base 2 the result is 1 (One bit of entropy).
    cluster = np.array([0, 1], dtype=np.int32)
    assert_almost_equal(entropy(cluster, base=2., handle=handle), 1.)

    # The outcome of a biased coin is less uncertain:
    cluster = np.array(([0] * 9) + [1], dtype=np.int32)
    assert_almost_equal(entropy(cluster, base=2., handle=handle), 0.468995593)
    # base e
    assert_almost_equal(entropy(cluster, handle=handle), 0.32508297339144826)


@pytest.mark.parametrize('n_samples', [50, stress_param(500000)])
@pytest.mark.parametrize('base', [None, 2, 10, 50])
@pytest.mark.parametrize('use_handle', [True, False])
def test_entropy_random(n_samples, base, use_handle):
    handle, stream = get_handle(use_handle)

    clustering, _ = \
        generate_random_labels(lambda rng: rng.randint(0, 1000, n_samples))

    # generate unormalized probabilities from clustering
    pk = np.bincount(clustering)

    # scipy's entropy uses probabilities
    sp_S = sp_entropy(pk, base=base)
    # we use a clustering
    S = entropy(np.array(clustering, dtype=np.int32), base, handle=handle)

    assert_almost_equal(S, sp_S, decimal=2)
>>>>>>> 21962ca9
<|MERGE_RESOLUTION|>--- conflicted
+++ resolved
@@ -288,7 +288,6 @@
     ref = sklearn_reg(y_true, y_pred, sample_weight=weights)
     assert_almost_equal(score, ref, decimal=2)
 
-<<<<<<< HEAD
 
 def test_mse_vs_msle_custom_weights():
     y_true = np.array([0.5, 2, 7, 6], dtype=np.float)
@@ -298,8 +297,6 @@
     msle2 = mean_squared_error(np.log(1 + y_true), np.log(1 + y_pred),
                                sample_weight=weights)
     assert_almost_equal(msle, msle2, decimal=2)
-=======
-    assert_almost_equal(mse, skl_mse, decimal=2)
 
 
 @pytest.mark.parametrize('use_handle', [True, False])
@@ -335,5 +332,4 @@
     # we use a clustering
     S = entropy(np.array(clustering, dtype=np.int32), base, handle=handle)
 
-    assert_almost_equal(S, sp_S, decimal=2)
->>>>>>> 21962ca9
+    assert_almost_equal(S, sp_S, decimal=2)