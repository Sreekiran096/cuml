#
# Copyright (c) 2019, NVIDIA CORPORATION.
#
# Licensed under the Apache License, Version 2.0 (the "License");
# you may not use this file except in compliance with the License.
# You may obtain a copy of the License at
#
#     http://www.apache.org/licenses/LICENSE-2.0
#
# Unless required by applicable law or agreed to in writing, software
# distributed under the License is distributed on an "AS IS" BASIS,
# WITHOUT WARRANTIES OR CONDITIONS OF ANY KIND, either express or implied.
# See the License for the specific language governing permissions and
# limitations under the License.
#

# cython: profile=False
# distutils: language = c++
# cython: embedsignature = True
# cython: language_level = 3

import ctypes
import cudf
import numpy as np

from numba import cuda

from libcpp cimport bool
from libc.stdint cimport uintptr_t

from cuml.common.base import Base
from cuml.common.handle cimport cumlHandle
from cuml.decomposition.utils cimport *


cdef extern from "tsvd/tsvd.hpp" namespace "ML":

    cdef void tsvdFit(cumlHandle& handle,
                      float *input,
                      float *components,
                      float *singular_vals,
                      paramsTSVD prms)

    cdef void tsvdFit(cumlHandle& handle,
                      double *input,
                      double *components,
                      double *singular_vals,
                      paramsTSVD prms)

    cdef void tsvdFitTransform(cumlHandle& handle,
                               float *input,
                               float *trans_input,
                               float *components,
                               float *explained_var,
                               float *explained_var_ratio,
                               float *singular_vals,
                               paramsTSVD prms)

    cdef void tsvdFitTransform(cumlHandle& handle,
                               double *input,
                               double *trans_input,
                               double *components,
                               double *explained_var,
                               double *explained_var_ratio,
                               double *singular_vals,
                               paramsTSVD prms)

    cdef void tsvdInverseTransform(cumlHandle& handle,
                                   float *trans_input,
                                   float *components,
                                   float *input,
                                   paramsTSVD prms)

    cdef void tsvdInverseTransform(cumlHandle& handle,
                                   double *trans_input,
                                   double *components,
                                   double *input,
                                   paramsTSVD prms)

    cdef void tsvdTransform(cumlHandle& handle,
                            float *input,
                            float *components,
                            float *trans_input,
                            paramsTSVD prms)

    cdef void tsvdTransform(cumlHandle& handle,
                            double *input,
                            double *components,
                            double *trans_input,
                            paramsTSVD prms)


class TruncatedSVD(Base):
    """
    TruncatedSVD is used to compute the top K singular values and vectors of a large matrix X. 
    It is much faster when n_components is small, such as in the use of PCA when 3 components is 
    used for 3D visualization.

    cuML's TruncatedSVD expects a cuDF DataFrame, and provides 2 algorithms Full and Jacobi.
    Full (default) uses a full eigendecomposition then selects the top K singular vectors. 
    The Jacobi algorithm is much faster as it iteratively tries to correct the top K singular
    vectors, but might be less accurate.
    
    Examples
    ---------

    .. code-block:: python
            
        # Both import methods supported
        from cuml import TruncatedSVD
        from cuml.decomposition import TruncatedSVD

        import cudf
        import numpy as np

        gdf_float = cudf.DataFrame()
        gdf_float['0'] = np.asarray([1.0,2.0,5.0], dtype = np.float32)
        gdf_float['1'] = np.asarray([4.0,2.0,1.0], dtype = np.float32)
        gdf_float['2'] = np.asarray([4.0,2.0,1.0], dtype = np.float32)

        tsvd_float = TruncatedSVD(n_components = 2, algorithm = "jacobi", n_iter = 20, tol = 1e-9)
        tsvd_float.fit(gdf_float)

        print(f'components: {tsvd_float.components_}')
        print(f'explained variance: {tsvd_float.explained_variance_}')
        print(f'explained variance ratio: {tsvd_float.explained_variance_ratio_}')
        print(f'singular values: {tsvd_float.singular_values_}')

        trans_gdf_float = tsvd_float.transform(gdf_float)
        print(f'Transformed matrix: {trans_gdf_float}')

        input_gdf_float = tsvd_float.inverse_transform(trans_gdf_float)
        print(f'Input matrix: {input_gdf_float}')

    Output:

    .. code-block:: python

        components:            0           1          2
        0 0.58725953  0.57233137  0.5723314
        1 0.80939883 -0.41525528 -0.4152552
        explained variance:
        0  55.33908
        1 16.660923

        explained variance ratio:
        0  0.7685983
        1 0.23140171

        singular values:
        0  7.439024
        1 4.0817795

        Transformed matrix:           0            1
        0 5.1659107    -2.512643
        1 3.4638448 -0.042223275                                                                                                                     2 4.0809603    3.2164836

        Input matrix:           0         1         2
        0       1.0  4.000001  4.000001
        1 2.0000005 2.0000005 2.0000007
        2  5.000001 0.9999999 1.0000004

    Parameters
    -----------
    algorithm : 'full' or 'jacobi' or 'auto' (default = 'full')
        Full uses a eigendecomposition of the covariance matrix then discards components.
        Jacobi is much faster as it iteratively corrects, but is less accurate.
    handle : cuml.Handle
        If it is None, a new one is created just for this class
    n_components : int (default = 1)
        The number of top K singular vectors / values you want. Must be <= number(columns).
    n_iter : int (default = 15)
        Used in Jacobi solver. The more iterations, the more accurate, but the slower.
    random_state : int / None (default = None)
        If you want results to be the same when you restart Python, select a state.
    tol : float (default = 1e-7)
        Used if algorithm = "jacobi". The smaller the tolerance, the more accurate,
        but the more slower the algorithm will get to converge.
    verbose : bool
        Whether to print debug spews

    Attributes
    -----------
    components_ : array
        The top K components (VT.T[:,:n_components]) in U, S, VT = svd(X)
    explained_variance_ : array
        How much each component explains the variance in the data given by S**2      
    explained_variance_ratio_ : array
        How much in % the variance is explained given by S**2/sum(S**2)
    singular_values_ : array
        The top K singular values. Remember all singular values >= 0

    Notes
    ------
    TruncatedSVD (the randomized version [Jacobi]) is fantastic when the number of components
    you want is much smaller than the number of features. The approximation to the largest
    singular values and vectors is very robust, however, this method loses a lot of accuracy
    when you want many many components.
    
    **Applications of TruncatedSVD**
        
        TruncatedSVD is also known as Latent Semantic Indexing (LSI) which tries to find topics of a
        word count matrix. If X previously was centered with mean removal, TruncatedSVD is the 
        same as TruncatedPCA. TruncatedSVD is also used in information retrieval tasks, recommendation
        systems and data compression.

    For additional examples, see `the Truncated SVD  notebook <https://github.com/rapidsai/notebooks/blob/master/cuml/tsvd_demo.ipynb>`_. 
    For additional documentation, see `scikitlearn's TruncatedSVD docs <http://scikit-learn.org/stable/modules/generated/sklearn.decomposition.TruncatedSVD.html>`_.
    """

    def __init__(self, algorithm='full', handle=None, n_components=1, n_iter=15,
                 random_state=None, tol=1e-7, verbose=False):
        # params
        super(TruncatedSVD, self).__init__(handle, verbose)
        self.algorithm = algorithm
        self.n_components = n_components
        self.n_iter = n_iter
        self.random_state = random_state
        self.tol = tol
        self.c_algorithm = self._get_algorithm_c_name(self.algorithm)
        # atrributes
        self.components_ = None
        self.explained_variance_ = None
        self.explained_variance_ratio_ = None
        self.singular_values_ = None
        self.components_ptr = None
        self.explained_variance_ptr = None
        self.explained_variance_ratio_ptr = None
        self.singular_values_ptr = None

    def _get_algorithm_c_name(self, algorithm):
        algo_map = {
            'full': COV_EIG_DQ,
            'auto': COV_EIG_DQ,
            'jacobi': COV_EIG_JACOBI
        }
        if algorithm not in algo_map:
            msg = "algorithm {!r} is not supported"
            raise TypeError(msg.format(algorithm))
        return algo_map[algorithm]

    def _initialize_arrays(self, n_components, n_rows, n_cols):

        self.trans_input_ = cuda.to_device(np.zeros(n_rows*n_components,
                                                    dtype=self.gdf_datatype))
        self.components_ = cuda.to_device(np.zeros(n_components*n_cols,
                                                   dtype=self.gdf_datatype))
        self.explained_variance_ = cudf.Series(
                                      np.zeros(n_components,
                                               dtype=self.gdf_datatype))
        self.explained_variance_ratio_ = cudf.Series(
                                            np.zeros(n_components,
                                                     dtype=self.gdf_datatype))
        self.mean_ = cudf.Series(np.zeros(n_cols, dtype=self.gdf_datatype))
        self.singular_values_ = cudf.Series(np.zeros(n_components,
                                                     dtype=self.gdf_datatype))
        self.noise_variance_ = cudf.Series(np.zeros(1,
                                                    dtype=self.gdf_datatype))

    def _get_ctype_ptr(self, obj):
        # The manner to access the pointers in the gdf's might change, so
        # encapsulating access in the following 3 methods. They might also be
        # part of future gdf versions.
        return obj.device_ctypes_pointer.value

    def _get_column_ptr(self, obj):
        return self._get_ctype_ptr(obj._column._data.to_gpu_array())

    def _get_gdf_as_matrix_ptr(self, gdf):
        return self._get_ctype_ptr(gdf.as_gpu_matrix())

    def fit(self, X, _transform=True):
        """
            Fit LSI model on training cudf DataFrame X.

            Parameters
            ----------
            X : cuDF DataFrame, dense matrix, shape (n_samples, n_features)
                Training data (floats or doubles)

        """

        # c params

        cdef uintptr_t input_ptr
        if (isinstance(X, cudf.DataFrame)):
            self.gdf_datatype = np.dtype(X[X.columns[0]]._column.dtype)
            # PCA expects transpose of the input
            X_m = X.as_gpu_matrix()
            self.n_rows = len(X)
            self.n_cols = len(X._cols)

        elif (isinstance(X, np.ndarray)):
            self.gdf_datatype = X.dtype
            X_m = cuda.to_device(np.array(X, order='F'))
            self.n_rows = X.shape[0]
            self.n_cols = X.shape[1]

        else:
            msg = "X matrix format  not supported"
            raise TypeError(msg)

        input_ptr = self._get_ctype_ptr(X_m)

        cpdef paramsTSVD params
        params.n_components = self.n_components
        params.n_rows = self.n_rows
        params.n_cols = self.n_cols
        params.n_iterations = self.n_iter
        params.tol = self.tol
        params.algorithm = self.c_algorithm
        self._initialize_arrays(self.n_components, self.n_rows, self.n_cols)

        cdef uintptr_t components_ptr = self._get_ctype_ptr(self.components_)

        cdef uintptr_t explained_var_ptr = self._get_column_ptr(
                                                    self.explained_variance_)
        cdef uintptr_t explained_var_ratio_ptr = self._get_column_ptr(
                                                self.explained_variance_ratio_)
        cdef uintptr_t singular_vals_ptr = self._get_column_ptr(
                                                self.singular_values_)
        cdef uintptr_t trans_input_ptr = self._get_ctype_ptr(self.trans_input_)

        if self.n_components> self.n_cols:
            raise ValueError(' n_components must be < n_features')

<<<<<<< HEAD
        cdef cumlHandle* handle_ = <cumlHandle*><size_t>self.handle.getHandle()
        if not _transform:
            if self.gdf_datatype.type == np.float32:
                tsvdFit(handle_[0],
                        <float*> input_ptr,
                        <float*> components_ptr,
                        <float*> singular_vals_ptr,
                        params)
            else:
                tsvdFit(handle_[0],
                        <double*> input_ptr,
                        <double*> components_ptr,
                        <double*> singular_vals_ptr,
                        params)
        else:
            if self.gdf_datatype.type == np.float32:
                tsvdFitTransform(handle_[0],
                                 <float*> input_ptr,
                                 <float*> trans_input_ptr,
                                 <float*> components_ptr,
                                 <float*> explained_var_ptr,
                                 <float*> explained_var_ratio_ptr,
                                 <float*> singular_vals_ptr,
                                 params)
            else:
                tsvdFitTransform(handle_[0],
                                 <double*> input_ptr,
                                 <double*> trans_input_ptr,
                                 <double*> components_ptr,
                                 <double*> explained_var_ptr,
                                 <double*> explained_var_ratio_ptr,
                                 <double*> singular_vals_ptr,
                                 params)

        # make sure the previously scheduled gpu tasks are complete before the
        # following transfers start
        self.handle.sync()
=======
        
        if self.gdf_datatype.type == np.float32:
            tsvdFitTransform(<float*> input_ptr,
                             <float*> trans_input_ptr,
                             <float*> components_ptr,
                             <float*> explained_var_ptr,
                             <float*> explained_var_ratio_ptr,
                             <float*> singular_vals_ptr,
                             params)
        else:
            tsvdFitTransform(<double*> input_ptr,
                             <double*> trans_input_ptr,
                             <double*> components_ptr,
                             <double*> explained_var_ptr,
                             <double*> explained_var_ratio_ptr,
                             <double*> singular_vals_ptr,
                             params)
>>>>>>> 54729fa5

        components_gdf = cudf.DataFrame()
        for i in range(0, params.n_cols):
            components_gdf[str(i)] = self.components_[i*params.n_components:(i+1)*params.n_components]

        self.components_ = components_gdf
        self.components_ptr = components_ptr
        self.explained_variance_ptr = explained_var_ptr
        self.explained_variance_ratio_ptr = explained_var_ratio_ptr
        self.singular_values_ptr = singular_vals_ptr

        if not _transform:
            del(self.trans_input_)

        del(X_m)
        return self

    def fit_transform(self, X):
        """
            Fit LSI model to X and perform dimensionality reduction on X.

            Parameters
            ----------
            X GDF : cuDF DataFrame, dense matrix, shape (n_samples, n_features)
                Training data (floats or doubles)

            Returns
            ----------
            X_new : cuDF DataFrame, shape (n_samples, n_components)
                Reduced version of X. This will always be a dense cuDF DataFrame

        """
        self.fit(X, _transform=True)
        X_new = cudf.DataFrame()
        num_rows = self.n_rows

        for i in range(0, self.n_components):
            X_new[str(i)] = self.trans_input_[i*num_rows:(i+1)*num_rows]

        return X_new

    def inverse_transform(self, X):
        """
            Transform X back to its original space.

            Returns a cuDF DataFrame X_original whose transform would be X.

            Parameters
            ----------
            X : cuDF DataFrame, shape (n_samples, n_components)
                New data.

            Returns
            ----------
            X_original : cuDF DataFrame, shape (n_samples, n_features)
                Note that this is always a dense cuDF DataFrame.

        """

        cdef uintptr_t trans_input_ptr
        if (isinstance(X, cudf.DataFrame)):
            gdf_datatype = np.dtype(X[X.columns[0]]._column.dtype)
            X_m = X.as_gpu_matrix()
        elif (isinstance(X, np.ndarray)):
            gdf_datatype = X.dtype
            X_m = cuda.to_device(np.array(X, order='F'))
        else:
            msg = "X matrix format  not supported"
            raise TypeError(msg)

        trans_input_ptr = self._get_ctype_ptr(X_m)

        cpdef paramsTSVD params
        params.n_components = self.n_components
        params.n_rows = len(X)
        params.n_cols = self.n_cols

        input_data = cuda.to_device(np.zeros(params.n_rows*params.n_cols,
                                             dtype=gdf_datatype.type))

        cdef uintptr_t input_ptr = input_data.device_ctypes_pointer.value
        cdef uintptr_t components_ptr = self.components_ptr

        cdef cumlHandle* handle_ = <cumlHandle*><size_t>self.handle.getHandle()

        if gdf_datatype.type == np.float32:
            tsvdInverseTransform(handle_[0],
                                        <float*> trans_input_ptr,
                                        <float*> components_ptr,
                                        <float*> input_ptr,
                                        params)
        else:
            tsvdInverseTransform(handle_[0],
                                        <double*> trans_input_ptr,
                                        <double*> components_ptr,
                                        <double*> input_ptr,
                                        params)

        # make sure the previously scheduled gpu tasks are complete before the
        # following transfers start
        self.handle.sync()

        X_original = cudf.DataFrame()
        for i in range(0, params.n_cols):
            X_original[str(i)] = input_data[i*params.n_rows:(i+1)*params.n_rows]

        return X_original

    def transform(self, X):
        """
            Perform dimensionality reduction on X.

            Parameters
            ----------
            X : cuDF DataFrame, dense matrix, shape (n_samples, n_features)
                New data.

            Returns
            ----------
            X_new : cuDF DataFrame, shape (n_samples, n_components)
                Reduced version of X. This will always be a dense DataFrame.

        """

        cdef uintptr_t input_ptr
        if (isinstance(X, cudf.DataFrame)):
            gdf_datatype = np.dtype(X[X.columns[0]]._column.dtype)
            X_m = X.as_gpu_matrix()
            n_rows = len(X)
            n_cols = len(X._cols)

        elif (isinstance(X, np.ndarray)):
            gdf_datatype = X.dtype
            X_m = cuda.to_device(np.array(X, order='F'))
            n_rows = X.shape[0]
            n_cols = X.shape[1]

        else:
            msg = "X matrix format  not supported"
            raise TypeError(msg)

        input_ptr = self._get_ctype_ptr(X_m)

        cpdef paramsTSVD params
        params.n_components = self.n_components
        params.n_rows = len(X)
        params.n_cols = self.n_cols

        trans_input_data = cuda.to_device(
                              np.zeros(params.n_rows*params.n_components,
                                       dtype=gdf_datatype.type))

        cdef uintptr_t trans_input_ptr = self._get_ctype_ptr(trans_input_data)
        cdef uintptr_t components_ptr = self.components_ptr

        cdef cumlHandle* handle_ = <cumlHandle*><size_t>self.handle.getHandle()

        if gdf_datatype.type == np.float32:
            tsvdTransform(handle_[0],
                                 <float*> input_ptr,
                                 <float*> components_ptr,
                                 <float*> trans_input_ptr,
                                 params)
        else:
            tsvdTransform(handle_[0],
                                 <double*> input_ptr,
                                 <double*> components_ptr,
                                 <double*> trans_input_ptr,
                                 params)

        # make sure the previously scheduled gpu tasks are complete before the
        # following transfers start
        self.handle.sync()

        X_new = cudf.DataFrame()
        for i in range(0, params.n_components):
            X_new[str(i)] = trans_input_data[i*params.n_rows:(i+1)*params.n_rows]

        del(X_m)
        return X_new


    def get_param_names(self):
        return ["algorithm", "n_components", "n_iter", "random_state", "tol"]<|MERGE_RESOLUTION|>--- conflicted
+++ resolved
@@ -324,48 +324,10 @@
         if self.n_components> self.n_cols:
             raise ValueError(' n_components must be < n_features')
 
-<<<<<<< HEAD
         cdef cumlHandle* handle_ = <cumlHandle*><size_t>self.handle.getHandle()
-        if not _transform:
-            if self.gdf_datatype.type == np.float32:
-                tsvdFit(handle_[0],
-                        <float*> input_ptr,
-                        <float*> components_ptr,
-                        <float*> singular_vals_ptr,
-                        params)
-            else:
-                tsvdFit(handle_[0],
-                        <double*> input_ptr,
-                        <double*> components_ptr,
-                        <double*> singular_vals_ptr,
-                        params)
-        else:
-            if self.gdf_datatype.type == np.float32:
-                tsvdFitTransform(handle_[0],
-                                 <float*> input_ptr,
-                                 <float*> trans_input_ptr,
-                                 <float*> components_ptr,
-                                 <float*> explained_var_ptr,
-                                 <float*> explained_var_ratio_ptr,
-                                 <float*> singular_vals_ptr,
-                                 params)
-            else:
-                tsvdFitTransform(handle_[0],
-                                 <double*> input_ptr,
-                                 <double*> trans_input_ptr,
-                                 <double*> components_ptr,
-                                 <double*> explained_var_ptr,
-                                 <double*> explained_var_ratio_ptr,
-                                 <double*> singular_vals_ptr,
-                                 params)
-
-        # make sure the previously scheduled gpu tasks are complete before the
-        # following transfers start
-        self.handle.sync()
-=======
-        
         if self.gdf_datatype.type == np.float32:
-            tsvdFitTransform(<float*> input_ptr,
+            tsvdFitTransform(handle_[0],
+                             <float*> input_ptr,
                              <float*> trans_input_ptr,
                              <float*> components_ptr,
                              <float*> explained_var_ptr,
@@ -373,14 +335,18 @@
                              <float*> singular_vals_ptr,
                              params)
         else:
-            tsvdFitTransform(<double*> input_ptr,
+            tsvdFitTransform(handle_[0],
+                             <double*> input_ptr,
                              <double*> trans_input_ptr,
                              <double*> components_ptr,
                              <double*> explained_var_ptr,
                              <double*> explained_var_ratio_ptr,
                              <double*> singular_vals_ptr,
                              params)
->>>>>>> 54729fa5
+
+        # make sure the previously scheduled gpu tasks are complete before the
+        # following transfers start
+        self.handle.sync()
 
         components_gdf = cudf.DataFrame()
         for i in range(0, params.n_cols):
