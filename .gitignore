--- conflicted
+++ resolved
@@ -15,13 +15,8 @@
 dist/
 python/cuML/cuml.cpp
 log
-<<<<<<< HEAD
 .ipynb_checkpoints
 .DS_Store
-.ipynb_checkpoints
-=======
-.DS_Store
->>>>>>> 27b05c90
 
 ## eclipse
 .project
