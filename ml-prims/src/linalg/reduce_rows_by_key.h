--- conflicted
+++ resolved
@@ -362,15 +362,6 @@
  * @param[out] d_sums      Row sums by key (ncols x d_keys)
  * @param[in]  stream      CUDA stream
  */
-<<<<<<< HEAD
-//TODO template for reduction type
-template <typename DataType, typename KeyType>
-void reduce_rows_by_key(const DataType *d_A, int lda, KeyType *d_keys, 
-                        char *d_keys_char, int nrows, int ncols, int nkeys, 
-                        DataType *d_sums, cudaStream_t stream) {
-    // Following kernel needs memset
-    cudaMemsetAsync(d_sums, 0, ncols * nkeys * sizeof(int), stream);
-=======
 template <typename DataIteratorT,
 	  typename KeysIteratorT>
 void reduce_rows_by_key(const DataIteratorT d_A,
@@ -387,7 +378,6 @@
       
   // Following kernel needs memset
   cudaMemsetAsync(d_sums, 0, ncols * nkeys * sizeof(DataType), stream);
->>>>>>> 41291dff
    
 
   if(nkeys <= SUM_ROWS_BY_KEY_SMALL_K_MAX_K) {
