--- conflicted
+++ resolved
@@ -17,11 +17,8 @@
 #pragma once
 
 #include <stdint.h>
-<<<<<<< HEAD
 #include "math_constants.h"
-=======
 #include <iomanip>
->>>>>>> cec82312
 #include "utils.h"
 
 namespace MLCommon {
