name: cuml_dev
channels:
- rapidsai
- nvidia
- rapidsai-nightly
- conda-forge
dependencies:
- cudatoolkit=9.2
- libclang=8.0.0
- cmake=3.14.5
<<<<<<< HEAD
- numba=0.45*
- cupy>=6.6.0,<8.0.0a0
=======
- numba>=0.46
- cupy>=6.5, <7.0
>>>>>>> 5705fb4e
- cudf=0.12*
- rmm=0.12*
- cython>=0.29,<0.30
- pytest>=4.6
- scikit-learn>=0.21
- umap-learn>=0.3.9
- scikit-learn>=0.21
- dask=2.8*
- distributed=2.8*
- dask-cuda=0.12*
- dask-cudf=0.12*
- ucx-py=0.12*
- nccl>=2.4
- libcumlprims=0.12*
- statsmodels
- protobuf >=3.4.1,<4.0.0
- pip
- pip:
    - git+https://github.com/dask/dask.git
    - git+https://github.com/dask/distributed.git<|MERGE_RESOLUTION|>--- conflicted
+++ resolved
@@ -8,13 +8,8 @@
 - cudatoolkit=9.2
 - libclang=8.0.0
 - cmake=3.14.5
-<<<<<<< HEAD
-- numba=0.45*
+- numba>=0.46
 - cupy>=6.6.0,<8.0.0a0
-=======
-- numba>=0.46
-- cupy>=6.5, <7.0
->>>>>>> 5705fb4e
 - cudf=0.12*
 - rmm=0.12*
 - cython>=0.29,<0.30
