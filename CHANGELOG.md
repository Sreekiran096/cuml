# cuML 0.8.0 (Date TBD)

## New Features

- PR #652: Adjusted Rand Index metric ml-prim
- PR #679: Class label manipulation ml-prim
- PR #636: Rand Index metric ml-prim
- PR #515: Added Random Projection feature
- PR #504: Contingency matrix ml-prim
- PR #644: Add train_test_split utility for cuDF dataframes
- PR #612: Allow Cuda Array Interface, Numba inputs and input code refactor
- PR #641: C: Separate C-wrapper library build to generate libcuml.so
- PR #631: Add nvcategory based ordinal label encoder
<<<<<<< HEAD
- PR #705: Quasi Newton solver and LogisticRegression Python classes
=======
- PR #670: Add test skipping functionality to build.sh
- PR #678: Added Random Forest wrapper
- PR #684: prims: make_blobs primitive
- PR #673: prims: reduce cols by key primitive
>>>>>>> 37dc534f

## Improvements

- PR #597: C++ cuML and ml-prims folder refactor
- PR #590: QN Recover from numeric errors
- PR #482: Introduce cumlHandle for pca and tsvd
- PR #573: Remove use of unnecessary cuDF column and series copies
- PR #601: Cython PEP8 cleanup and CI integration
- PR #596: Introduce cumlHandle for ols and ridge
- PR #579: Introduce cumlHandle for cd and sgd, and propagate C++ errors in cython level for cd and sgd
- PR #604: Adding cumlHandle to kNN, spectral methods, and UMAP
- PR #616: Enable clang-format for enforcing coding style
- PR #618: CI: Enable copyright header checks
- PR #622: Updated to use 0.8 dependencies
- PR #626: Added build.sh script, updated CI scripts and documentation
- PR #633: build: Auto-detection of GPU_ARCHS during cmake
- PR #650: Moving brute force kNN to prims. Creating stateless kNN API.
- PR #662: C++: Bulk clang-format updates
- PR #671: Added pickle pytests and correct pickling of Base class
- PR #675: atomicMin/Max(float, double) with integer atomics and bit flipping
- PR #677: build: 'deep-clean' to build.sh to clean faiss build as well
- PR #683: Use stateless c++ API in KNN so that it can be pickled properly
- PR #686: Use stateless c++ API in UMAP so that it can be pickled properly
- PR #695: prims: Refactor pairwise distance
- PR #707: Added stress test and updated documentation for RF 
- PR #701: Added emacs temporary file patterns to .gitignore
- PR #606: C++: Added tests for host_buffer and improved device_buffer and host_buffer implementation

## Bug Fixes
- PR #584: Added missing virtual destructor to deviceAllocator and hostAllocator
- PR #620: C++: Removed old unit-test files in ml-prims
- PR #627: C++: Fixed dbscan crash issue filed in 613
- PR #640: Remove setuptools from conda run dependency
- PR #646: Update link in contributing.md
- PR #649: Bug fix to LinAlg::reduce_rows_by_key prim filed in issue #648
- PR #666: fixes to gitutils.py to resolve both string decode and handling of uncommitted files
- PR #676: Fix template parameters in `bernoulli()` implementation.
- PR #685: Make CuPy optional to avoid nccl conda package conflicts
- PR #687: prims: updated tolerance for reduce_cols_by_key unit-tests
- PR #689: Removing extra prints from NearestNeighbors cython
- PR #719: Adding additional checks for dtype of the data

# cuML 0.7.0 (10 May 2019)

## New Features

- PR #405: Quasi-Newton GLM Solvers
- PR #277: Add row- and column-wise weighted mean primitive
- PR #424: Add a grid-sync struct for inter-block synchronization
- PR #430: Add R-Squared Score to ml primitives
- PR #463: Add matrix gather to ml primitives
- PR #435: Expose cumlhandle in cython + developer guide
- PR #455: Remove default-stream arguement across ml-prims and cuML
- PR #375: cuml cpp shared library renamed to libcuml++.so
- PR #460: Random Forest & Decision Trees (Single-GPU, Classification)
- PR #491: Add doxygen build target for ml-prims
- PR #505: Add R-Squared Score to python interface
- PR #507: Add coordinate descent for lasso and elastic-net
- PR #511: Add a minmax ml-prim
- PR #516: Added Trustworthiness score feature
- PR #520: Add local build script to mimic gpuCI
- PR #503: Add column-wise matrix sort primitive
- PR #525: Add docs build script to cuML
- PR #528: Remove current KMeans and replace it with a new single GPU implementation built using ML primitives

## Improvements

- PR #481: Refactoring Quasi-Newton to use cumlHandle
- PR #467: Added validity check on cumlHandle_t
- PR #461: Rewrote permute and added column major version
- PR #440: README updates
- PR #295: Improve build-time and the interface e.g., enable bool-OutType, for distance()
- PR #390: Update docs version
- PR #272: Add stream parameters to cublas and cusolver wrapper functions
- PR #447: Added building and running mlprims tests to CI
- PR #445: Lower dbscan memory usage by computing adjacency matrix directly
- PR #431: Add support for fancy iterator input types to LinAlg::reduce_rows_by_key
- PR #394: Introducing cumlHandle API to dbscan and add example
- PR #500: Added CI check for black listed CUDA Runtime API calls
- PR #475: exposing cumlHandle for dbscan from python-side
- PR #395: Edited the CONTRIBUTING.md file
- PR #407: Test files to run stress, correctness and unit tests for cuml algos
- PR #512: generic copy method for copying buffers between device/host
- PR #533: Add cudatoolkit conda dependency
- PR #524: Use cmake find blas and find lapack to pass configure options to faiss
- PR #527: Added notes on UMAP differences from reference implementation
- PR #540: Use latest release version in update-version CI script
- PR #552: Re-enable assert in kmeans tests with xfail as needed
- PR #581: Add shared memory fast col major to row major function back with bound checks
- PR #592: More efficient matrix copy/reverse methods

## Bug Fixes

- PR #334: Fixed segfault in `ML::cumlHandle_impl::destroyResources`
- PR #349: Developer guide clarifications for cumlHandle and cumlHandle_impl
- PR #398: Fix CI scripts to allow nightlies to be uploaded
- PR #399: Skip PCA tests to allow CI to run with driver 418
- PR #422: Issue in the PCA tests was solved and CI can run with driver 418
- PR #409: Add entry to gitmodules to ignore build artifacts
- PR #412: Fix for svdQR function in ml-prims
- PR #438: Code that depended on FAISS was building everytime.
- PR #358: Fixed an issue when switching streams on MLCommon::device_buffer and MLCommon::host_buffer
- PR #434: Fixing bug in CSR tests
- PR #443: Remove defaults channel from ci scripts
- PR #384: 64b index arithmetic updates to the kernels inside ml-prims
- PR #459: Fix for runtime library path of pip package
- PR #464: Fix for C++11 destructor warning in qn
- PR #466: Add support for column-major in LinAlg::*Norm methods
- PR #465: Fixing deadlock issue in GridSync due to consecutive sync calls
- PR #468: Fix dbscan example build failure
- PR #470: Fix resource leakage in Kalman filter python wrapper
- PR #473: Fix gather ml-prim test for change in rng uniform API
- PR #477: Fixes default stream initialization in cumlHandle
- PR #480: Replaced qn_fit() declaration with #include of file containing definition to fix linker error
- PR #495: Update cuDF and RMM versions in GPU ci test scripts
- PR #499: DEVELOPER_GUIDE.md: fixed links and clarified ML::detail::streamSyncer example
- PR #506: Re enable ml-prim tests in CI
- PR #508: Fix for an error with default argument in LinAlg::meanSquaredError
- PR #519: README.md Updates and adding BUILD.md back
- PR #526: Fix the issue of wrong results when fit and transform of PCA are called separately
- PR #531: Fixing missing arguments in updateDevice() for RF
- PR #543: Exposing dbscan batch size through cython API and fixing broken batching
- PR #551: Made use of ZLIB_LIBRARIES consistent between ml_test and ml_mg_test
- PR #557: Modified CI script to run cuML tests before building mlprims and removed lapack flag
- PR #578: Updated Readme.md to add lasso and elastic-net
- PR #580: Fixing cython garbage collection bug in KNN
- PR #577: Use find libz in prims cmake
- PR #594: fixed cuda-memcheck mean_center test failures


# cuML 0.6.1 (09 Apr 2019)

## Bug Fixes

- PR #462 Runtime library path fix for cuML pip package


# cuML 0.6.0 (22 Mar 2019)

## New Features

- PR #249: Single GPU Stochastic Gradient Descent for linear regression, logistic regression, and linear svm with L1, L2, and elastic-net penalties.
- PR #247: Added "proper" CUDA API to cuML
- PR #235: NearestNeighbors MG Support
- PR #261: UMAP Algorithm
- PR #290: NearestNeighbors numpy MG Support
- PR #303: Reusable spectral embedding / clustering
- PR #325: Initial support for single process multi-GPU OLS and tSVD
- PR #271: Initial support for hyperparameter optimization with dask for many models

## Improvements

- PR #144: Dockerfile update and docs for LinearRegression and Kalman Filter.
- PR #168: Add /ci/gpu/build.sh file to cuML
- PR #167: Integrating full-n-final ml-prims repo inside cuml
- PR #198: (ml-prims) Removal of *MG calls + fixed a bug in permute method
- PR #194: Added new ml-prims for supporting LASSO regression.
- PR #114: Building faiss C++ api into libcuml
- PR #64: Using FAISS C++ API in cuML and exposing bindings through cython
- PR #208: Issue ml-common-3: Math.h: swap thrust::for_each with binaryOp,unaryOp
- PR #224: Improve doc strings for readable rendering with readthedocs
- PR #209: Simplify README.md, move build instructions to BUILD.md
- PR #218: Fix RNG to use given seed and adjust RNG test tolerances.
- PR #225: Support for generating random integers
- PR #215: Refactored LinAlg::norm to Stats::rowNorm and added Stats::colNorm
- PR #234: Support for custom output type and passing index value to main_op in *Reduction kernels
- PR #230: Refactored the cuda_utils header
- PR #236: Refactored cuml python package structure to be more sklearn like
- PR #232: Added reduce_rows_by_key
- PR #246: Support for 2 vectors in the matrix vector operator
- PR #244: Fix for single GPU OLS and Ridge to support one column training data
- PR #271: Added get_params and set_params functions for linear and ridge regression
- PR #253: Fix for issue #250-reduce_rows_by_key failed memcheck for small nkeys
- PR #269: LinearRegression, Ridge Python docs update and cleaning
- PR #322: set_params updated
- PR #237: Update build instructions
- PR #275: Kmeans use of faster gpu_matrix
- PR #288: Add n_neighbors to NearestNeighbors constructor
- PR #302: Added FutureWarning for deprecation of current kmeans algorithm
- PR #312: Last minute cleanup before release
- PR #315: Documentation updating and enhancements
- PR #330: Added ignored argument to pca.fit_transform to map to sklearn's implemenation
- PR #342: Change default ABI to ON
- PR #572: Pulling DBSCAN components into reusable primitives


## Bug Fixes

- PR #193: Fix AttributeError in PCA and TSVD
- PR #211: Fixing inconsistent use of proper batch size calculation in DBSCAN
- PR #202: Adding back ability for users to define their own BLAS
- PR #201: Pass CMAKE CUDA path to faiss/configure script
- PR #200 Avoid using numpy via cimport in KNN
- PR #228: Bug fix: LinAlg::unaryOp with 0-length input
- PR #279: Removing faiss-gpu references in README
- PR #321: Fix release script typo
- PR #327: Update conda requirements for version 0.6 requirements
- PR #352: Correctly calculating numpy chunk sizing for kNN
- PR #345: Run python import as part of package build to trigger compilation
- PR #347: Lowering memory usage of kNN.
- PR #355: Fixing issues with very large numpy inputs to SPMG OLS and tSVD.
- PR #357: Removing FAISS requirement from README
- PR #362: Fix for matVecOp crashing on large input sizes
- PR #366: Index arithmetic issue fix with TxN_t class
- PR #376: Disabled kmeans tests since they are currently too sensitive (see #71)
- PR #380: Allow arbitrary data size on ingress for numba_utils.row_matrix
- PR #385: Fix for long import cuml time in containers and fix for setup_pip
- PR #630: Fixing a missing kneighbors in nearest neighbors python proxy

# cuML 0.5.1 (05 Feb 2019)

## Bug Fixes

- PR #189 Avoid using numpy via cimport to prevent ABI issues in Cython compilation


# cuML 0.5.0 (28 Jan 2019)

## New Features

- PR #66: OLS Linear Regression
- PR #44: Distance calculation ML primitives
- PR #69: Ridge (L2 Regularized) Linear Regression
- PR #103: Linear Kalman Filter
- PR #117: Pip install support
- PR #64: Device to device support from cuML device pointers into FAISS

## Improvements

- PR #56: Make OpenMP optional for building
- PR #67: Github issue templates
- PR #44: Refactored DBSCAN to use ML primitives
- PR #91: Pytest cleanup and sklearn toyset datasets based pytests for kmeans and dbscan
- PR #75: C++ example to use kmeans
- PR #117: Use cmake extension to find any zlib installed in system
- PR #94: Add cmake flag to set ABI compatibility
- PR #139: Move thirdparty submodules to root and add symlinks to new locations
- PR #151: Replace TravisCI testing and conda pkg builds with gpuCI
- PR #164: Add numba kernel for faster column to row major transform
- PR #114: Adding FAISS to cuml build

## Bug Fixes

- PR #48: CUDA 10 compilation warnings fix
- PR #51: Fixes to Dockerfile and docs for new build system
- PR #72: Fixes for GCC 7
- PR #96: Fix for kmeans stack overflow with high number of clusters
- PR #105: Fix for AttributeError in kmeans fit method
- PR #113: Removed old  glm python/cython files
- PR #118: Fix for AttributeError in kmeans predict method
- PR #125: Remove randomized solver option from PCA python bindings


# cuML 0.4.0 (05 Dec 2018)

## New Features

## Improvements

- PR #42: New build system: separation of libcuml.so and cuml python package
- PR #43: Added changelog.md

## Bug Fixes


# cuML 0.3.0 (30 Nov 2018)

## New Features

- PR #33: Added ability to call cuML algorithms using numpy arrays

## Improvements

- PR #24: Fix references of python package from cuML to cuml and start using versioneer for better versioning
- PR #40: Added support for refactored cuDF 0.3.0, updated Conda files
- PR #33: Major python test cleaning, all tests pass with cuDF 0.2.0 and 0.3.0. Preparation for new build system
- PR #34: Updated batch count calculation logic in DBSCAN
- PR #35: Beginning of DBSCAN refactor to use cuML mlprims and general improvements

## Bug Fixes

- PR #30: Fixed batch size bug in DBSCAN that caused crash. Also fixed various locations for potential integer overflows
- PR #28: Fix readthedocs build documentation
- PR #29: Fix pytests for cuml name change from cuML
- PR #33: Fixed memory bug that would cause segmentation faults due to numba releasing memory before it was used. Also fixed row major/column major bugs for different algorithms
- PR #36: Fix kmeans gtest to use device data
- PR #38: cuda\_free bug removed that caused google tests to sometimes pass and sometimes fail randomly
- PR #39: Updated cmake to correctly link with CUDA libraries, add CUDA runtime linking and include source files in compile target

# cuML 0.2.0 (02 Nov 2018)

## New Features

- PR #11: Kmeans algorithm added
- PR #7: FAISS KNN wrapper added
- PR #21: Added Conda install support

## Improvements

- PR #15: Added compatibility with cuDF (from prior pyGDF)
- PR #13: Added FAISS to Dockerfile
- PR #21: Added TravisCI build system for CI and Conda builds

## Bug Fixes

- PR #4: Fixed explained variance bug in TSVD
- PR #5: Notebook bug fixes and updated results


# cuML 0.1.0

Initial release including PCA, TSVD, DBSCAN, ml-prims and cython wrappers<|MERGE_RESOLUTION|>--- conflicted
+++ resolved
@@ -11,14 +11,11 @@
 - PR #612: Allow Cuda Array Interface, Numba inputs and input code refactor
 - PR #641: C: Separate C-wrapper library build to generate libcuml.so
 - PR #631: Add nvcategory based ordinal label encoder
-<<<<<<< HEAD
 - PR #705: Quasi Newton solver and LogisticRegression Python classes
-=======
 - PR #670: Add test skipping functionality to build.sh
-- PR #678: Added Random Forest wrapper
+- PR #678: Random Forest Python class
 - PR #684: prims: make_blobs primitive
 - PR #673: prims: reduce cols by key primitive
->>>>>>> 37dc534f
 
 ## Improvements
 
