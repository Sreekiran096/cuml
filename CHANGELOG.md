# cuML 0.12.0 (Date TBD)

## New Features
- PR #1494: bench: ml-prims benchmark

## Improvements
- PR #1473: C++: lazy initialization of "costly" resources inside cumlHandle
- PR #1443: Added a new overloaded GEMM primitive
- PR #1463: Update FAISS submodule to 1.6.1
- PR #1488: Add codeowners
- PR #1490: Use dask master instead of conda package for testing

## Bug Fixes

- PR #1470: Documentation: add make_regression, fix ARIMA section
- PR #1482: Updated the code to remove sklearn from the mbsgd stress test
- PR #1491: Update dev environments for 0.12
- PR #1498: Add build.sh to code owners

# cuML 0.11.0 (11 Dec 2019)

## New Features

- PR #1295: Cython side of MNMG PCA
- PR #1218: prims: histogram prim
- PR #1129: C++: Separate include folder for C++ API distribution
- PR #1282: OPG KNN MNMG Code (disabled for 0.11)
- PR #1242: Initial implementation of FIL sparse forests
- PR #1194: Initial ARIMA time-series modeling support.
- PR #1286: Importing treelite models as FIL sparse forests
- PR #1285: Fea minimum impurity decrease RF param
- PR #1301: Add make_regression to generate regression datasets
- PR #1322: RF pickling using treelite, protobuf and FIL
- PR #1332: Add option to cuml.dask make_blobs to produce dask array
- PR #1307: Add RF regression benchmark
- PR #1327: Update the code to build treelite with protobuf
- PR #1289: Add Python benchmarking support for FIL
- PR #1371: Cython side of MNMG tSVD
- PR #1386: Expose SVC decision function value

## Improvements
- PR #1170: Use git to clone subprojects instead of git submodules
- PR #1239: Updated the treelite version
- PR #1225: setup.py clone dependencies like cmake and correct include paths
- PR #1224: Refactored FIL to prepare for sparse trees
- PR #1249: Include libcuml.so C API in installed targets
- PR #1259: Conda dev environment updates and use libcumlprims current version in CI
- PR #1277: Change dependency order in cmake for better printing at compile time
- PR #1264: Add -s flag to GPU CI pytest for better error printing
- PR #1271: Updated the Ridge regression documentation
- PR #1283: Updated the cuMl docs to include MBSGD and adjusted_rand_score
- PR #1300: Lowercase parameter versions for FIL algorithms
- PR #1312: Update CuPy to version 6.5 and use conda-forge channel
- PR #1336: Import SciKit-Learn models into FIL
- PR #1314: Added options needed for ASVDb output (CUDA ver, etc.), added option
  to select algos
- PR #1335: Options to print available algorithms and datasets
  in the Python benchmark
- PR #1338: Remove BUILD_ABI references in CI scripts
- PR #1340: Updated unit tests to uses larger dataset
- PR #1351: Build treelite temporarily for GPU CI testing of FIL Scikit-learn
  model importing
- PR #1367: --test-split benchmark parameter for train-test split
- PR #1360: Improved tests for importing SciKit-Learn models into FIL
- PR #1368: Add --num-rows benchmark command line argument
- PR #1351: Build treelite temporarily for GPU CI testing of FIL Scikit-learn model importing
- PR #1366: Modify train_test_split to use CuPy and accept device arrays
- PR #1258: Documenting new MPI communicator for multi-node multi-GPU testing
- PR #1345: Removing deprecated should_downcast argument
- PR #1362: device_buffer in UMAP + Sparse prims
- PR #1376: AUTO value for FIL algorithm
- PR #1408: Updated pickle tests to delete the pre-pickled model to prevent pointer leakage
- PR #1357: Run benchmarks multiple times for CI
- PR #1382: ARIMA optimization: move functions to C++ side
<<<<<<< HEAD
- PR #1377: Add GPU array support for FIL benchmarking
=======
- PR #1392: Updated RF code to reduce duplication of the code
>>>>>>> 9ee94171
- PR #1444: UCX listener running in its own isolated thread
- PR #1445: Improved performance of FIL sparse trees
- PR #1431: Updated API docs
- PR #1441: Remove unused CUDA conda labels
- PR #1439: Match sklearn 0.22 default n_estimators for RF and fix test errors
- PR #1461: Add kneighbors to API docs

## Bug Fixes
- PR #1281: Making rng.h threadsafe
- PR #1212: Fix cmake git cloning always running configure in subprojects
- PR #1261: Fix comms build errors due to cuml++ include folder changes
- PR #1267: Update build.sh for recent change of building comms in main CMakeLists
- PR #1278: Removed incorrect overloaded instance of eigJacobi
- PR #1302: Updates for numba 0.46
- PR #1313: Updated the RF tests to set the seed and n_streams
- PR #1319: Using machineName arg passed in instead of default for ASV reporting
- PR #1326: Fix illegal memory access in make_regression (bounds issue)
- PR #1330: Fix C++ unit test utils for better handling of differences near zero
- PR #1342: Fix to prevent memory leakage in Lasso and ElasticNet
- PR #1337: Fix k-means init from preset cluster centers
- PR #1354: Fix SVM gamma=scale implementation
- PR #1344: Change other solver based methods to create solver object in init
- PR #1373: Fixing a few small bugs in make_blobs and adding asserts to pytests
- PR #1361: Improve SMO error handling
- PR #1384: Lower expectations on batched matrix tests to prevent CI failures
- PR #1380: Fix memory leaks in ARIMA
- PR #1391: Lower expectations on batched matrix tests even more
- PR #1394: Warning added in svd for cuda version 10.1
- PR #1407: Resolved RF predict issues and updated RF docstring
- PR #1401: Patch for lbfgs solver for logistic regression with no l1 penalty
- PR #1416: train_test_split numba and rmm device_array output bugfix
- PR #1419: UMAP pickle tests are using wrong n_neighbors value for trustworthiness
- PR #1438: KNN Classifier to properly return Dataframe with Dataframe input
- PR #1425: Deprecate seed and use random_state similar to Scikit-learn in train_test_split
- PR #1458: Add joblib as an explicit requirement
- PR #1474: Defer knn mnmg to 0.12 nightly builds and disable ucx-py dependency

# cuML 0.10.0 (16 Oct 2019)

## New Features
- PR #1148: C++ benchmark tool for c++/CUDA code inside cuML
- PR #1071: Selective eigen solver of cuSolver
- PR #1073: Updating RF wrappers to use FIL for GPU accelerated prediction
- PR #1104: CUDA 10.1 support
- PR #1113: prims: new batched make-symmetric-matrix primitive
- PR #1112: prims: new batched-gemv primitive
- PR #855: Added benchmark tools
- PR #1149 Add YYMMDD to version tag for nightly conda packages
- PR #892: General Gram matrices prim
- PR #912: Support Vector Machine
- PR #1274: Updated the RF score function to use GPU predict

## Improvements
- PR #961: High Peformance RF; HIST algo
- PR #1028: Dockerfile updates after dir restructure. Conda env yaml to add statsmodels as a dependency
- PR #1047: Consistent OPG interface for kmeans, based on internal libcumlprims update
- PR #763: Add examples to train_test_split documentation
- PR #1093: Unified inference kernels for different FIL algorithms
- PR #1076: Paying off some UMAP / Spectral tech debt.
- PR #1086: Ensure RegressorMixin scorer uses device arrays
- PR #1110: Adding tests to use default values of parameters of the models
- PR #1108: input_to_host_array function in input_utils for input processing to host arrays
- PR #1114: K-means: Exposing useful params, removing unused params, proxying params in Dask
- PR #1138: Implementing ANY_RANK semantics on irecv
- PR #1142: prims: expose separate InType and OutType for unaryOp and binaryOp
- PR #1115: Moving dask_make_blobs to cuml.dask.datasets. Adding conversion to dask.DataFrame
- PR #1136: CUDA 10.1 CI updates
- PR #1135: K-means: add boundary cases for kmeans||, support finer control with convergence
- PR #1163: Some more correctness improvements. Better verbose printing
- PR #1165: Adding except + in all remaining cython
- PR #1186: Using LocalCUDACluster Pytest fixture
- PR #1173: Docs: Barnes Hut TSNE documentation
- PR #1176: Use new RMM API based on Cython
- PR #1219: Adding custom bench_func and verbose logging to cuml.benchmark
- PR #1247: Improved MNMG RF error checking

## Bug Fixes

- PR #1231: RF respect number of cuda streams from cuml handle
- PR #1230: Rf bugfix memleak in regression
- PR #1208: compile dbscan bug
- PR #1016: Use correct libcumlprims version in GPU CI
- PR #1040: Update version of numba in development conda yaml files
- PR #1043: Updates to accomodate cuDF python code reorganization
- PR #1044: Remove nvidia driver installation from ci/cpu/build.sh
- PR #991: Barnes Hut TSNE Memory Issue Fixes
- PR #1075: Pinning Dask version for consistent CI results
- PR #990: Barnes Hut TSNE Memory Issue Fixes
- PR #1066: Using proper set of workers to destroy nccl comms
- PR #1072: Remove pip requirements and setup
- PR #1074: Fix flake8 CI style check
- PR #1087: Accuracy improvement for sqrt/log in RF max_feature
- PR #1088: Change straggling numba python allocations to use RMM
- PR #1106: Pinning Distributed version to match Dask for consistent CI results
- PR #1116: TSNE CUDA 10.1 Bug Fixes
- PR #1132: DBSCAN Batching Bug Fix
- PR #1162: DASK RF random seed bug fix
- PR #1164: Fix check_dtype arg handling for input_to_dev_array
- PR #1171: SVM prediction bug fix
- PR #1177: Update dask and distributed to 2.5
- PR #1204: Fix SVM crash on Turing
- PR #1199: Replaced sprintf() with snprintf() in THROW()
- PR #1205: Update dask-cuda in yml envs
- PR #1211: Fixing Dask k-means transform bug and adding test
- PR #1236: Improve fix for SMO solvers potential crash on Turing
- PR #1251: Disable compiler optimization for CUDA 10.1 for distance prims
- PR #1260: Small bugfix for major conversion in input_utils
- PR #1276: Fix float64 prediction crash in test_random_forest

# cuML 0.9.0 (21 Aug 2019)

## New Features

- PR #894: Convert RF to treelite format
- PR #826: Jones transformation of params for ARIMA models timeSeries ml-prim
- PR #697: Silhouette Score metric ml-prim
- PR #674: KL Divergence metric ml-prim
- PR #787: homogeneity, completeness and v-measure metrics ml-prim
- PR #711: Mutual Information metric ml-prim
- PR #724: Entropy metric ml-prim
- PR #766: Expose score method based on inertia for KMeans
- PR #823: prims: cluster dispersion metric
- PR #816: Added inverse_transform() for LabelEncoder
- PR #789: prims: sampling without replacement
- PR #813: prims: Col major istance prim
- PR #635: Random Forest & Decision Tree Regression (Single-GPU)
- PR #819: Forest Inferencing Library (FIL)
- PR #829: C++: enable nvtx ranges
- PR #835: Holt-Winters algorithm
- PR #837: treelite for decision forest exchange format
- PR #871: Wrapper for FIL
- PR #870: make_blobs python function
- PR #881: wrappers for accuracy_score and adjusted_rand_score functions
- PR #840: Dask RF classification and regression
- PR #870: make_blobs python function
- PR #879: import of treelite models to FIL
- PR #892: General Gram matrices prim
- PR #883: Adding MNMG Kmeans
- PR #930: Dask RF
- PR #882: TSNE - T-Distributed Stochastic Neighbourhood Embedding
- PR #624: Internals API & Graph Based Dimensionality Reductions Callback
- PR #926: Wrapper for FIL
- PR #994: Adding MPI comm impl for testing / benchmarking MNMG CUDA
- PR #960: Enable using libcumlprims for MG algorithms/prims

## Improvements
- PR #822: build: build.sh update to club all make targets together
- PR #807: Added development conda yml files
- PR #840: Require cmake >= 3.14
- PR #832: Stateless Decision Tree and Random Forest API
- PR #857: Small modifications to comms for utilizing IB w/ Dask
- PR #851: Random forest Stateless API wrappers
- PR #865: High Performance RF
- PR #895: Pretty prints arguments!
- PR #920: Add an empty marker kernel for tracing purposes
- PR #915: syncStream added to cumlCommunicator
- PR #922: Random Forest support in FIL
- PR #911: Update headers to credit CannyLabs BH TSNE implementation
- PR #918: Streamline CUDA_REL environment variable
- PR #924: kmeans: updated APIs to be stateless, refactored code for mnmg support
- PR #950: global_bias support in FIL
- PR #773: Significant improvements to input checking of all classes and common input API for Python
- PR #957: Adding docs to RF & KMeans MNMG. Small fixes for release
- PR #965: Making dask-ml a hard dependency
- PR #976: Update api.rst for new 0.9 classes
- PR #973: Use cudaDeviceGetAttribute instead of relying on cudaDeviceProp object being passed
- PR #978: Update README for 0.9
- PR #1009: Fix references to notebooks-contrib
- PR #1015: Ability to control the number of internal streams in cumlHandle_impl via cumlHandle
- PR #1175: Add more modules to docs ToC

## Bug Fixes

- PR #923: Fix misshapen level/trend/season HoltWinters output
- PR #831: Update conda package dependencies to cudf 0.9
- PR #772: Add missing cython headers to SGD and CD
- PR #849: PCA no attribute trans_input_ transform bug fix
- PR #869: Removing incorrect information from KNN Docs
- PR #885: libclang installation fix for GPUCI
- PR #896: Fix typo in comms build instructions
- PR #921: Fix build scripts using incorrect cudf version
- PR #928: TSNE Stability Adjustments
- PR #934: Cache cudaDeviceProp in cumlHandle for perf reasons
- PR #932: Change default param value for RF classifier
- PR #949: Fix dtype conversion tests for unsupported cudf dtypes
- PR #908: Fix local build generated file ownerships
- PR #983: Change RF max_depth default to 16
- PR #987: Change default values for knn
- PR #988: Switch to exact tsne
- PR #991: Cleanup python code in cuml.dask.cluster
- PR #996: ucx_initialized being properly set in CommsContext
- PR #1007: Throws a well defined error when mutigpu is not enabled
- PR #1018: Hint location of nccl in build.sh for CI
- PR #1022: Using random_state to make K-Means MNMG tests deterministic
- PR #1034: Fix typos and formatting issues in RF docs
- PR #1052: Fix the rows_sample dtype to float

# cuML 0.8.0 (27 June 2019)

## New Features

- PR #652: Adjusted Rand Index metric ml-prim
- PR #679: Class label manipulation ml-prim
- PR #636: Rand Index metric ml-prim
- PR #515: Added Random Projection feature
- PR #504: Contingency matrix ml-prim
- PR #644: Add train_test_split utility for cuDF dataframes
- PR #612: Allow Cuda Array Interface, Numba inputs and input code refactor
- PR #641: C: Separate C-wrapper library build to generate libcuml.so
- PR #631: Add nvcategory based ordinal label encoder
- PR #681: Add MBSGDClassifier and MBSGDRegressor classes around SGD
- PR #705: Quasi Newton solver and LogisticRegression Python classes
- PR #670: Add test skipping functionality to build.sh
- PR #678: Random Forest Python class
- PR #684: prims: make_blobs primitive
- PR #673: prims: reduce cols by key primitive
- PR #812: Add cuML Communications API & consolidate Dask cuML

## Improvements

- PR #597: C++ cuML and ml-prims folder refactor
- PR #590: QN Recover from numeric errors
- PR #482: Introduce cumlHandle for pca and tsvd
- PR #573: Remove use of unnecessary cuDF column and series copies
- PR #601: Cython PEP8 cleanup and CI integration
- PR #596: Introduce cumlHandle for ols and ridge
- PR #579: Introduce cumlHandle for cd and sgd, and propagate C++ errors in cython level for cd and sgd
- PR #604: Adding cumlHandle to kNN, spectral methods, and UMAP
- PR #616: Enable clang-format for enforcing coding style
- PR #618: CI: Enable copyright header checks
- PR #622: Updated to use 0.8 dependencies
- PR #626: Added build.sh script, updated CI scripts and documentation
- PR #633: build: Auto-detection of GPU_ARCHS during cmake
- PR #650: Moving brute force kNN to prims. Creating stateless kNN API.
- PR #662: C++: Bulk clang-format updates
- PR #671: Added pickle pytests and correct pickling of Base class
- PR #675: atomicMin/Max(float, double) with integer atomics and bit flipping
- PR #677: build: 'deep-clean' to build.sh to clean faiss build as well
- PR #683: Use stateless c++ API in KNN so that it can be pickled properly
- PR #686: Use stateless c++ API in UMAP so that it can be pickled properly
- PR #695: prims: Refactor pairwise distance
- PR #707: Added stress test and updated documentation for RF
- PR #701: Added emacs temporary file patterns to .gitignore
- PR #606: C++: Added tests for host_buffer and improved device_buffer and host_buffer implementation
- PR #726: Updated RF docs and stress test
- PR #730: Update README and RF docs for 0.8
- PR #744: Random projections generating binomial on device. Fixing tests.
- PR #741: Update API docs for 0.8
- PR #754: Pickling of UMAP/KNN
- PR #753: Made PCA and TSVD picklable
- PR #746: LogisticRegression and QN API docstrings
- PR #820: Updating DEVELOPER GUIDE threading guidelines

## Bug Fixes
- PR #584: Added missing virtual destructor to deviceAllocator and hostAllocator
- PR #620: C++: Removed old unit-test files in ml-prims
- PR #627: C++: Fixed dbscan crash issue filed in 613
- PR #640: Remove setuptools from conda run dependency
- PR #646: Update link in contributing.md
- PR #649: Bug fix to LinAlg::reduce_rows_by_key prim filed in issue #648
- PR #666: fixes to gitutils.py to resolve both string decode and handling of uncommitted files
- PR #676: Fix template parameters in `bernoulli()` implementation.
- PR #685: Make CuPy optional to avoid nccl conda package conflicts
- PR #687: prims: updated tolerance for reduce_cols_by_key unit-tests
- PR #689: Removing extra prints from NearestNeighbors cython
- PR #718: Bug fix for DBSCAN and increasing batch size of sgd
- PR #719: Adding additional checks for dtype of the data
- PR #736: Bug fix for RF wrapper and .cu print function
- PR #547: Fixed issue if C++ compiler is specified via CXX during configure.
- PR #759: Configure Sphinx to render params correctly
- PR #762: Apply threshold to remove flakiness of UMAP tests.
- PR #768: Fixing memory bug from stateless refactor
- PR #782: Nearest neighbors checking properly whether memory should be freed
- PR #783: UMAP was using wrong size for knn computation
- PR #776: Hotfix for self.variables in RF
- PR #777: Fix numpy input bug
- PR #784: Fix jit of shuffle_idx python function
- PR #790: Fix rows_sample input type for RF
- PR #793: Fix for dtype conversion utility for numba arrays without cupy installed
- PR #806: Add a seed for sklearn model in RF test file
- PR #843: Rf quantile fix

# cuML 0.7.0 (10 May 2019)

## New Features

- PR #405: Quasi-Newton GLM Solvers
- PR #277: Add row- and column-wise weighted mean primitive
- PR #424: Add a grid-sync struct for inter-block synchronization
- PR #430: Add R-Squared Score to ml primitives
- PR #463: Add matrix gather to ml primitives
- PR #435: Expose cumlhandle in cython + developer guide
- PR #455: Remove default-stream arguement across ml-prims and cuML
- PR #375: cuml cpp shared library renamed to libcuml++.so
- PR #460: Random Forest & Decision Trees (Single-GPU, Classification)
- PR #491: Add doxygen build target for ml-prims
- PR #505: Add R-Squared Score to python interface
- PR #507: Add coordinate descent for lasso and elastic-net
- PR #511: Add a minmax ml-prim
- PR #516: Added Trustworthiness score feature
- PR #520: Add local build script to mimic gpuCI
- PR #503: Add column-wise matrix sort primitive
- PR #525: Add docs build script to cuML
- PR #528: Remove current KMeans and replace it with a new single GPU implementation built using ML primitives

## Improvements

- PR #481: Refactoring Quasi-Newton to use cumlHandle
- PR #467: Added validity check on cumlHandle_t
- PR #461: Rewrote permute and added column major version
- PR #440: README updates
- PR #295: Improve build-time and the interface e.g., enable bool-OutType, for distance()
- PR #390: Update docs version
- PR #272: Add stream parameters to cublas and cusolver wrapper functions
- PR #447: Added building and running mlprims tests to CI
- PR #445: Lower dbscan memory usage by computing adjacency matrix directly
- PR #431: Add support for fancy iterator input types to LinAlg::reduce_rows_by_key
- PR #394: Introducing cumlHandle API to dbscan and add example
- PR #500: Added CI check for black listed CUDA Runtime API calls
- PR #475: exposing cumlHandle for dbscan from python-side
- PR #395: Edited the CONTRIBUTING.md file
- PR #407: Test files to run stress, correctness and unit tests for cuml algos
- PR #512: generic copy method for copying buffers between device/host
- PR #533: Add cudatoolkit conda dependency
- PR #524: Use cmake find blas and find lapack to pass configure options to faiss
- PR #527: Added notes on UMAP differences from reference implementation
- PR #540: Use latest release version in update-version CI script
- PR #552: Re-enable assert in kmeans tests with xfail as needed
- PR #581: Add shared memory fast col major to row major function back with bound checks
- PR #592: More efficient matrix copy/reverse methods
- PR #721: Added pickle tests for DBSCAN and Random Projections

## Bug Fixes

- PR #334: Fixed segfault in `ML::cumlHandle_impl::destroyResources`
- PR #349: Developer guide clarifications for cumlHandle and cumlHandle_impl
- PR #398: Fix CI scripts to allow nightlies to be uploaded
- PR #399: Skip PCA tests to allow CI to run with driver 418
- PR #422: Issue in the PCA tests was solved and CI can run with driver 418
- PR #409: Add entry to gitmodules to ignore build artifacts
- PR #412: Fix for svdQR function in ml-prims
- PR #438: Code that depended on FAISS was building everytime.
- PR #358: Fixed an issue when switching streams on MLCommon::device_buffer and MLCommon::host_buffer
- PR #434: Fixing bug in CSR tests
- PR #443: Remove defaults channel from ci scripts
- PR #384: 64b index arithmetic updates to the kernels inside ml-prims
- PR #459: Fix for runtime library path of pip package
- PR #464: Fix for C++11 destructor warning in qn
- PR #466: Add support for column-major in LinAlg::*Norm methods
- PR #465: Fixing deadlock issue in GridSync due to consecutive sync calls
- PR #468: Fix dbscan example build failure
- PR #470: Fix resource leakage in Kalman filter python wrapper
- PR #473: Fix gather ml-prim test for change in rng uniform API
- PR #477: Fixes default stream initialization in cumlHandle
- PR #480: Replaced qn_fit() declaration with #include of file containing definition to fix linker error
- PR #495: Update cuDF and RMM versions in GPU ci test scripts
- PR #499: DEVELOPER_GUIDE.md: fixed links and clarified ML::detail::streamSyncer example
- PR #506: Re enable ml-prim tests in CI
- PR #508: Fix for an error with default argument in LinAlg::meanSquaredError
- PR #519: README.md Updates and adding BUILD.md back
- PR #526: Fix the issue of wrong results when fit and transform of PCA are called separately
- PR #531: Fixing missing arguments in updateDevice() for RF
- PR #543: Exposing dbscan batch size through cython API and fixing broken batching
- PR #551: Made use of ZLIB_LIBRARIES consistent between ml_test and ml_mg_test
- PR #557: Modified CI script to run cuML tests before building mlprims and removed lapack flag
- PR #578: Updated Readme.md to add lasso and elastic-net
- PR #580: Fixing cython garbage collection bug in KNN
- PR #577: Use find libz in prims cmake
- PR #594: fixed cuda-memcheck mean_center test failures


# cuML 0.6.1 (09 Apr 2019)

## Bug Fixes

- PR #462 Runtime library path fix for cuML pip package


# cuML 0.6.0 (22 Mar 2019)

## New Features

- PR #249: Single GPU Stochastic Gradient Descent for linear regression, logistic regression, and linear svm with L1, L2, and elastic-net penalties.
- PR #247: Added "proper" CUDA API to cuML
- PR #235: NearestNeighbors MG Support
- PR #261: UMAP Algorithm
- PR #290: NearestNeighbors numpy MG Support
- PR #303: Reusable spectral embedding / clustering
- PR #325: Initial support for single process multi-GPU OLS and tSVD
- PR #271: Initial support for hyperparameter optimization with dask for many models

## Improvements

- PR #144: Dockerfile update and docs for LinearRegression and Kalman Filter.
- PR #168: Add /ci/gpu/build.sh file to cuML
- PR #167: Integrating full-n-final ml-prims repo inside cuml
- PR #198: (ml-prims) Removal of *MG calls + fixed a bug in permute method
- PR #194: Added new ml-prims for supporting LASSO regression.
- PR #114: Building faiss C++ api into libcuml
- PR #64: Using FAISS C++ API in cuML and exposing bindings through cython
- PR #208: Issue ml-common-3: Math.h: swap thrust::for_each with binaryOp,unaryOp
- PR #224: Improve doc strings for readable rendering with readthedocs
- PR #209: Simplify README.md, move build instructions to BUILD.md
- PR #218: Fix RNG to use given seed and adjust RNG test tolerances.
- PR #225: Support for generating random integers
- PR #215: Refactored LinAlg::norm to Stats::rowNorm and added Stats::colNorm
- PR #234: Support for custom output type and passing index value to main_op in *Reduction kernels
- PR #230: Refactored the cuda_utils header
- PR #236: Refactored cuml python package structure to be more sklearn like
- PR #232: Added reduce_rows_by_key
- PR #246: Support for 2 vectors in the matrix vector operator
- PR #244: Fix for single GPU OLS and Ridge to support one column training data
- PR #271: Added get_params and set_params functions for linear and ridge regression
- PR #253: Fix for issue #250-reduce_rows_by_key failed memcheck for small nkeys
- PR #269: LinearRegression, Ridge Python docs update and cleaning
- PR #322: set_params updated
- PR #237: Update build instructions
- PR #275: Kmeans use of faster gpu_matrix
- PR #288: Add n_neighbors to NearestNeighbors constructor
- PR #302: Added FutureWarning for deprecation of current kmeans algorithm
- PR #312: Last minute cleanup before release
- PR #315: Documentation updating and enhancements
- PR #330: Added ignored argument to pca.fit_transform to map to sklearn's implemenation
- PR #342: Change default ABI to ON
- PR #572: Pulling DBSCAN components into reusable primitives


## Bug Fixes

- PR #193: Fix AttributeError in PCA and TSVD
- PR #211: Fixing inconsistent use of proper batch size calculation in DBSCAN
- PR #202: Adding back ability for users to define their own BLAS
- PR #201: Pass CMAKE CUDA path to faiss/configure script
- PR #200 Avoid using numpy via cimport in KNN
- PR #228: Bug fix: LinAlg::unaryOp with 0-length input
- PR #279: Removing faiss-gpu references in README
- PR #321: Fix release script typo
- PR #327: Update conda requirements for version 0.6 requirements
- PR #352: Correctly calculating numpy chunk sizing for kNN
- PR #345: Run python import as part of package build to trigger compilation
- PR #347: Lowering memory usage of kNN.
- PR #355: Fixing issues with very large numpy inputs to SPMG OLS and tSVD.
- PR #357: Removing FAISS requirement from README
- PR #362: Fix for matVecOp crashing on large input sizes
- PR #366: Index arithmetic issue fix with TxN_t class
- PR #376: Disabled kmeans tests since they are currently too sensitive (see #71)
- PR #380: Allow arbitrary data size on ingress for numba_utils.row_matrix
- PR #385: Fix for long import cuml time in containers and fix for setup_pip
- PR #630: Fixing a missing kneighbors in nearest neighbors python proxy

# cuML 0.5.1 (05 Feb 2019)

## Bug Fixes

- PR #189 Avoid using numpy via cimport to prevent ABI issues in Cython compilation


# cuML 0.5.0 (28 Jan 2019)

## New Features

- PR #66: OLS Linear Regression
- PR #44: Distance calculation ML primitives
- PR #69: Ridge (L2 Regularized) Linear Regression
- PR #103: Linear Kalman Filter
- PR #117: Pip install support
- PR #64: Device to device support from cuML device pointers into FAISS

## Improvements

- PR #56: Make OpenMP optional for building
- PR #67: Github issue templates
- PR #44: Refactored DBSCAN to use ML primitives
- PR #91: Pytest cleanup and sklearn toyset datasets based pytests for kmeans and dbscan
- PR #75: C++ example to use kmeans
- PR #117: Use cmake extension to find any zlib installed in system
- PR #94: Add cmake flag to set ABI compatibility
- PR #139: Move thirdparty submodules to root and add symlinks to new locations
- PR #151: Replace TravisCI testing and conda pkg builds with gpuCI
- PR #164: Add numba kernel for faster column to row major transform
- PR #114: Adding FAISS to cuml build

## Bug Fixes

- PR #48: CUDA 10 compilation warnings fix
- PR #51: Fixes to Dockerfile and docs for new build system
- PR #72: Fixes for GCC 7
- PR #96: Fix for kmeans stack overflow with high number of clusters
- PR #105: Fix for AttributeError in kmeans fit method
- PR #113: Removed old  glm python/cython files
- PR #118: Fix for AttributeError in kmeans predict method
- PR #125: Remove randomized solver option from PCA python bindings


# cuML 0.4.0 (05 Dec 2018)

## New Features

## Improvements

- PR #42: New build system: separation of libcuml.so and cuml python package
- PR #43: Added changelog.md

## Bug Fixes


# cuML 0.3.0 (30 Nov 2018)

## New Features

- PR #33: Added ability to call cuML algorithms using numpy arrays

## Improvements

- PR #24: Fix references of python package from cuML to cuml and start using versioneer for better versioning
- PR #40: Added support for refactored cuDF 0.3.0, updated Conda files
- PR #33: Major python test cleaning, all tests pass with cuDF 0.2.0 and 0.3.0. Preparation for new build system
- PR #34: Updated batch count calculation logic in DBSCAN
- PR #35: Beginning of DBSCAN refactor to use cuML mlprims and general improvements

## Bug Fixes

- PR #30: Fixed batch size bug in DBSCAN that caused crash. Also fixed various locations for potential integer overflows
- PR #28: Fix readthedocs build documentation
- PR #29: Fix pytests for cuml name change from cuML
- PR #33: Fixed memory bug that would cause segmentation faults due to numba releasing memory before it was used. Also fixed row major/column major bugs for different algorithms
- PR #36: Fix kmeans gtest to use device data
- PR #38: cuda\_free bug removed that caused google tests to sometimes pass and sometimes fail randomly
- PR #39: Updated cmake to correctly link with CUDA libraries, add CUDA runtime linking and include source files in compile target

# cuML 0.2.0 (02 Nov 2018)

## New Features

- PR #11: Kmeans algorithm added
- PR #7: FAISS KNN wrapper added
- PR #21: Added Conda install support

## Improvements

- PR #15: Added compatibility with cuDF (from prior pyGDF)
- PR #13: Added FAISS to Dockerfile
- PR #21: Added TravisCI build system for CI and Conda builds

## Bug Fixes

- PR #4: Fixed explained variance bug in TSVD
- PR #5: Notebook bug fixes and updated results


# cuML 0.1.0

Initial release including PCA, TSVD, DBSCAN, ml-prims and cython wrappers<|MERGE_RESOLUTION|>--- conflicted
+++ resolved
@@ -1,4 +1,4 @@
-# cuML 0.12.0 (Date TBD)
+# cuML 0.12.0 (Dte TBD)
 
 ## New Features
 - PR #1494: bench: ml-prims benchmark
@@ -9,6 +9,7 @@
 - PR #1463: Update FAISS submodule to 1.6.1
 - PR #1488: Add codeowners
 - PR #1490: Use dask master instead of conda package for testing
+- PR #1377: Add GPU array support for FIL benchmarking
 
 ## Bug Fixes
 
@@ -72,11 +73,7 @@
 - PR #1408: Updated pickle tests to delete the pre-pickled model to prevent pointer leakage
 - PR #1357: Run benchmarks multiple times for CI
 - PR #1382: ARIMA optimization: move functions to C++ side
-<<<<<<< HEAD
-- PR #1377: Add GPU array support for FIL benchmarking
-=======
 - PR #1392: Updated RF code to reduce duplication of the code
->>>>>>> 9ee94171
 - PR #1444: UCX listener running in its own isolated thread
 - PR #1445: Improved performance of FIL sparse trees
 - PR #1431: Updated API docs
