--- conflicted
+++ resolved
@@ -2,10 +2,7 @@
 
 ## New Features
 - PR #1655: Adds python bindings for homogeneity score
-<<<<<<< HEAD
 - PR #1704: Adds python bindings for completeness score
-=======
->>>>>>> 1395f233
 - PR #1687: Adds python bindings for mutual info score
 - PR #1980: prim: added a new write-only unary op prim
 - PR #1867: C++: add logging interface support in cuML based spdlog
