--- conflicted
+++ resolved
@@ -113,11 +113,8 @@
 - PR #2179: Fix clang tools version in libcuml recipe
 - PR #2183: Fix RAFT in nightly package
 - PR #2191: Fix placement of SVM parameter documentation and add examples
-<<<<<<< HEAD
 - PR #2209: Fix FIL benchmark for gpuarray-c input
-=======
 - PR #2217: Fix opg_utils naming to fix singlegpu build
->>>>>>> 612e9736
 
 # cuML 0.13.0 (Date TBD)
 
