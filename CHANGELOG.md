--- conflicted
+++ resolved
@@ -13,11 +13,8 @@
 - PR #435: Exposing cumlhandle in cython + developer guide
 - PR #455: Remove default-stream arguement across ml-prims and cuML
 - PR #375: cuml cpp shared library renamed to libcuml++.so
-<<<<<<< HEAD
+- PR #491: added doxygen build target for ml-prims
 - PR #505: Adding R-Squared Score to python interface
-=======
-- PR #491: added doxygen build target for ml-prims
->>>>>>> 6ba50bd4
 
 ## Improvements
 
