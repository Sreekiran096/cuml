# cuML 0.14.0 (Date TBD)

## New Features
- PR #1655: Adds python bindings for homogeneity score
- PR #1704: Adds python bindings for completeness score
- PR #1687: Adds python bindings for mutual info score
- PR #1980: prim: added a new write-only unary op prim
- PR #1867: C++: add logging interface support in cuML based spdlog
- PR #1902: Multi class inference in FIL C++ and importing multi-class forests from treelite
- PR #1906: UMAP MNMG
- PR #2067: python: wrap logging interface in cython
- PR #2083: Added dtype, order, and use_full_low_rank to MNMG `make_regression`
- PR #2074: SG and MNMG `make_classification`
- PR #2057: Weighted k-means

## Improvements
- PR #1931: C++: enabled doxygen docs for all of the C++ codebase
- PR #1944: Support for dask_cudf.core.Series in _extract_partitions
- PR #1947: Cleaning up cmake
- PR #1927: Use Cython's `new_build_ext` (if available)
- PR #1946: Removed zlib dependency from cmake
- PR #1988: C++: cpp bench refactor
- PR #1873: Remove usage of nvstring and nvcat from LabelEncoder
- PR #1968: Update SVC SVR with cuML Array
- PR #1972: updates to our flow to use conda-forge's clang and clang-tools packages
- PR #1974: Reduce ARIMA testing time
- PR #1984: Enable Ninja build
- PR #1985: C++ UMAP parametrizable tests
- PR #2005: Adding missing algorithms to cuml benchmarks and notebook
- PR #2016: Add capability to setup.py and build.sh to fully clean all cython build files and artifacts
- PR #2044: A cuda-memcheck helper wrapper for devs
- PR #2018: Using `cuml.dask.part_utils.extract_partitions` and removing similar, duplicated code
- PR #2019: Enable doxygen build in our nightly doc build CI script
- PR #1996: Cythonize in parallel
- PR #2032: Reduce number of tests for MBSGD to improve CI running time
- PR #2031: Encapsulating UCX-py interactions in singleton
- PR #2029: Add C++ ARIMA log-likelihood benchmark
- PR #2085: Convert TSNE to use CumlArray
- PR #2051: Reduce the time required to run dask pca and dask tsvd tests
- PR #1981: Using CumlArray in kNN and DistributedDataHandler in dask kNN
- PR #2053: Introduce verbosity level in C++ layer instead of boolean `verbose` flag
- PR #2047: Make internal streams non-blocking w.r.t. NULL stream
- PR #2048: Random forest testing speedup
- PR #2058: Use CumlArray in Random Projection
- PR #2068: Updating knn class probabilities to use make_monotonic instead of binary search
- PR #2062: Adding random state to UMAP mnmg tests
- PR #2064: Speed-up K-Means test
- PR #2015: Renaming .h to .cuh in solver, dbscan and svm
- PR #2080: Improved import of sparse FIL forests from treelite
- PR #2090: Upgrade C++ build to C++14 standard
- PR #2089: CI: enabled cuda-memcheck on ml-prims unit-tests during nightly build
- PR #2128: Update Dask RF code to reduce the time required for GPU predict to run
- PR #2125: Build infrastructure to use RAFT
- PR #2131: Update Dask RF fit to use DistributedDataHandler
- PR #2055: Update the metrics notebook to use important cuML models
- PR #2095: Improved import of src_prims/utils.h, making it less ambiguous
- PR #2118: Updating SGD & mini-batch estimators to use CumlArray
- PR #2120: Speeding up dask RandomForest tests
- PR #1883: Use CumlArray in ARIMA
- PR #2135: A few optimizations to UMAP fuzzy simplicial set
- PR #1914: Change the meaning of ARIMA's intercept to match the literature
- PR #2098: Renaming .h to .cuh in decision_tree, glm, pca
- PR #2150: Remove deprecated RMM calls in RMM allocator adapter
- PR #2146: Remove deprecated kalman filter
- PR #2151: Add pytest duration and pytest timeout
- PR #2156: Add Docker 19 support to local gpuci build
- PR #2124: Expand tutorial docs and sample notebook
- PR #2175: Allow CPU-only and dataset params for benchmark sweeps
- PR #2180: Add fully single GPU singlegpu python build
- PR #2187: CMake improvements to manage conda environment dependencies
- PR #2185: Add has_sklearn function and use it in datasets/classification.
- PR #2193: Order-independent local shuffle in `cuml.dask.make_regression`
- PR #2184: Refoctor headers for holtwinters, rproj, tsvd, tsne, umap
- PR #2199: Remove unncessary notebooks
- PR #2195: Separating fit and transform calls in SG, MNMG PCA to save transform array memory consumption
- PR #2201: Re-enabling UMAP repro tests
- PR #2196: Updates to benchmarks. Moving notebook
<<<<<<< HEAD
- PR #2210: Updating KNN tests to evaluate multiple index partitions
=======
- PR #2205: Use timeout to add 2 hour hard limit to dask tests
>>>>>>> e0be9884

## Bug Fixes
- PR #1939: Fix syntax error in cuml.common.array
- PR #1941: Remove c++ cuda flag that was getting duplicated in CMake
- PR #1971: python: Correctly honor --singlegpu option and CUML_BUILD_PATH env variable
- PR #1969: Update libcumlprims to 0.14
- PR #1973: Add missing mg files for setup.py --singlegpu flag
- PR #1993: Set `umap_transform_reproducibility` tests to xfail
- PR #2004: Refactoring the arguments to `plant()` call
- PR #2017: Fixing memory issue in weak cc prim
- PR #2028: Skipping UMAP knn reproducibility tests until we figure out why its failing in CUDA 10.2
- PR #2024: Fixed cuda-memcheck errors with sample-without-replacement prim
- PR #1540: prims: support for custom math-type used for computation inside adjusted rand index prim
- PR #2077: dask-make blobs arguments to match sklearn
- PR #2059: Make all Scipy imports conditional
- PR #2078: Ignore negative cache indices in get_vecs
- PR #2084: Fixed cuda-memcheck errors with COO unit-tests
- PR #2087: Fixed cuda-memcheck errors with dispersion prim
- PR #2096: Fixed syntax error with nightly build command for memcheck unit-tests
- PR #2115: Fixed contingency matrix prim unit-tests for computing correct golden values
- PR #2107: Fix PCA transform
- PR #2109: input_to_cuml_array __cuda_array_interface__ bugfix
- PR #2117: cuDF __array__ exception small fixes
- PR #2139: CumlArray for adjusted_rand_score
- PR #2140: Returning self in fit model functions
- PR #2144: Remove GPU arch < 60 from CMake build
- PR #2153: Added missing namespaces to some Decision Tree files
- PR #2155: C++: fix doxygen build break
- PR #2161: Replacing depreciated bruteForceKnn
- PR #2162: Use stream in transpose prim
- PR #2165: Fit function test correction
- PR #2166: Fix handling of temp file in RF pickling
- PR #2176: C++: fix for adjusted rand index when input array is all zeros
- PR #2179: Fix clang tools version in libcuml recipe
- PR #2183: Fix RAFT in nightly package
- PR #2191: Fix placement of SVM parameter documentation and add examples

# cuML 0.13.0 (Date TBD)

## New Features
- PR #1777: Python bindings for entropy
- PR #1742: Mean squared error implementation with cupy
- PR #1817: Confusion matrix implementation with cupy (SNSG and MNMG)
- PR #1766: Mean absolute error implementation with cupy
- PR #1766: Mean squared log error implementation with cupy
- PR #1635: cuML Array shim and configurable output added to cluster methods
- PR #1892: One hot encoder implementation with cupy
- PR #1586: Seasonal ARIMA
- PR #1683: cuml.dask make_regression
- PR #1689: Add framework for cuML Dask serializers
- PR #1709: Add `decision_function()` and `predict_proba()` for LogisticRegression
- PR #1714: Add `print_env.sh` file to gather important environment details
- PR #1750: LinearRegression CumlArray for configurable output
- PR #1767: Single GPU decomposition models configurable output
- PR #1646: Using FIL to predict in MNMG RF
- PR #1778: Make cuML Handle picklable
- PR #1738: cuml.dask refactor beginning and dask array input option for OLS, Ridge and KMeans
- PR #1874: Add predict_proba function to RF classifier
- PR #1815: Adding KNN parameter to UMAP
- PR #1978: Adding `predict_proba` function to dask RF

## Improvements
- PR #1644: Add `predict_proba()` for FIL binary classifier
- PR #1620: Pickling tests now automatically finds all model classes inheriting from cuml.Base
- PR #1637: Update to newer treelite version with XGBoost 1.0 compatibility
- PR #1632: Fix MBSGD models inheritance, they now inherits from cuml.Base
- PR #1628: Remove submodules from cuML
- PR #1755: Expose the build_treelite function for python
- PR #1649: Add the fil_sparse_format variable option to RF API
- PR #1647: storage_type=AUTO uses SPARSE for large models
- PR #1668: Update the warning statement thrown in RF when the seed is set but n_streams is not 1
- PR #1662: use of direct cusparse calls for coo2csr, instead of depending on nvgraph
- PR #1747: C++: dbscan performance improvements and cleanup
- PR #1697: Making trustworthiness batchable and using proper workspace
- PR #1721: Improving UMAP pytests
- PR #1717: Call `rmm_cupy_allocator` for CuPy allocations
- PR #1718: Import `using_allocator` from `cupy.cuda`
- PR #1723: Update RF Classifier to throw an exception for multi-class pickling
- PR #1726: Decorator to allocate CuPy arrays with RMM
- PR #1719: UMAP random seed reproducibility
- PR #1748: Test serializing `CumlArray` objects
- PR #1776: Refactoring pca/tsvd distributed
- PR #1762: Update CuPy requirement to 7
- PR #1768: C++: Different input and output types for add and subtract prims
- PR #1790: Add support for multiple seeding in k-means++
- PR #1805: Adding new Dask cuda serializers to naive bayes + a trivial perf update
- PR #1812: C++: bench: UMAP benchmark cases added
- PR #1795: Add capability to build CumlArray from bytearray/memoryview objects
- PR #1824: C++: improving the performance of UMAP algo
- PR #1816: Add ARIMA notebook
- PR #1856: Update docs for 0.13
- PR #1827: Add HPO demo Notebook
- PR #1825: `--nvtx` option in `build.sh`
- PR #1847: Update XGBoost version for CI
- PR #1837: Simplify cuML Array construction
- PR #1848: Rely on subclassing for cuML Array serialization
- PR #1866: Minimizing client memory pressure on Naive Bayes
- PR #1788: Removing complexity bottleneck in S-ARIMA
- PR #1873: Remove usage of nvstring and nvcat from LabelEncoder
- PR #1891: Additional improvements to naive bayes tree reduction

## Bug Fixes
- PR #1835 : Fix calling default RF Classification always
- PT #1904: replace cub sort
- PR #1833: Fix depth issue in shallow RF regression estimators
- PR #1770: Warn that KalmanFilter is deprecated
- PR #1775: Allow CumlArray to work with inputs that have no 'strides' in array interface
- PR #1594: Train-test split is now reproducible
- PR #1590: Fix destination directory structure for run-clang-format.py
- PR #1611: Fixing pickling errors for KNN classifier and regressor
- PR #1617: Fixing pickling issues for SVC and SVR
- PR #1634: Fix title in KNN docs
- PR #1627: Adding a check for multi-class data in RF classification
- PR #1654: Skip treelite patch if its already been applied
- PR #1661: Fix nvstring variable name
- PR #1673: Using struct for caching dlsym state in communicator
- PR #1659: TSNE - introduce 'convert_dtype' and refactor class attr 'Y' to 'embedding_'
- PR #1672: Solver 'svd' in Linear and Ridge Regressors when n_cols=1
- PR #1670: Lasso & ElasticNet - cuml Handle added
- PR #1671: Update for accessing cuDF Series pointer
- PR #1652: Support XGBoost 1.0+ models in FIL
- PR #1702: Fix LightGBM-FIL validation test
- PR #1701: test_score kmeans test passing with newer cupy version
- PR #1706: Remove multi-class bug from QuasiNewton
- PR #1699: Limit CuPy to <7.2 temporarily
- PR #1708: Correctly deallocate cuML handles in Cython
- PR #1730: Fixes to KF for test stability (mainly in CUDA 10.2)
- PR #1729: Fixing naive bayes UCX serialization problem in fit()
- PR #1749: bug fix rf classifier/regressor on seg fault in bench
- PR #1751: Updated RF documentation
- PR #1765: Update the checks for using RF GPU predict
- PR #1787: C++: unit-tests to check for RF accuracy. As well as a bug fix to improve RF accuracy
- PR #1793: Updated fil pyx to solve memory leakage issue
- PR #1810: Quickfix - chunkage in dask make_regression
- PR #1842: DistributedDataHandler not properly setting 'multiple'
- PR #1849: Critical fix in ARIMA initial estimate
- PR #1851: Fix for cuDF behavior change for multidimensional arrays
- PR #1852: Remove Thrust warnings
- PR #1868: Turning off IPC caching until it is fixed in UCX-py/UCX
- PR #1876: UMAP exponential decay parameters fix
- PR #1887: Fix hasattr for missing attributes on base models
- PR #1877: Remove resetting index in shuffling in train_test_split
- PR #1893: Updating UCX in comms to match current UCX-py
- PR #1888: Small train_test_split test fix
- PR #1899: Fix dask `extract_partitions()`, remove transformation as instance variable in PCA and TSVD and match sklearn APIs
- PR #1920: Temporarily raising threshold for UMAP reproducibility tests
- PR #1918: Create memleak fixture to skip memleak tests in CI for now
- PR #1926: Update batch matrix test margins
- PR #1925: Fix failing dask tests
- PR #1936: Update DaskRF regression test to xfail
- PR #1932: Isolating cause of make_blobs failure
- PR #1951: Dask Random forest regression CPU predict bug fix
- PR #1948: Adjust BatchedMargin margin and disable tests temporarily
- PR #1950: Fix UMAP test failure



# cuML 0.12.0 (04 Feb 2020)

## New Features
- PR #1483: prims: Fused L2 distance and nearest-neighbor prim
- PR #1494: bench: ml-prims benchmark
- PR #1514: bench: Fused L2 NN prim benchmark
- PR #1411: Cython side of MNMG OLS
- PR #1520: Cython side of MNMG Ridge Regression
- PR #1516: Suppor Vector Regression (epsilon-SVR)

## Improvements
- PR #1638: Update cuml/docs/README.md
- PR #1468: C++: updates to clang format flow to make it more usable among devs
- PR #1473: C++: lazy initialization of "costly" resources inside cumlHandle
- PR #1443: Added a new overloaded GEMM primitive
- PR #1489: Enabling deep trees using Gather tree builder
- PR #1463: Update FAISS submodule to 1.6.1
- PR #1488: Add codeowners
- PR #1432: Row-major (C-style) GPU arrays for benchmarks
- PR #1490: Use dask master instead of conda package for testing
- PR #1375: Naive Bayes & Distributed Naive Bayes
- PR #1377: Add GPU array support for FIL benchmarking
- PR #1493: kmeans: add tiling support for 1-NN computation and use fusedL2-1NN prim for L2 distance metric
- PR #1532: Update CuPy to >= 6.6 and allow 7.0
- PR #1528: Re-enabling KNN using dynamic library loading for UCX in communicator
- PR #1545: Add conda environment version updates to ci script
- PR #1541: Updates for libcudf++ Python refactor
- PR #1555: FIL-SKL, an SKLearn-based benchmark for FIL
- PR #1537: Improve pickling and scoring suppport for many models to support hyperopt
- PR #1551: Change custom kernel to cupy for col/row order transform
- PR #1533: C++: interface header file separation for SVM
- PR #1560: Helper function to allocate all new CuPy arrays with RMM memory management
- PR #1570: Relax nccl in conda recipes to >=2.4 (matching CI)
- PR #1578: Add missing function information to the cuML documenataion
- PR #1584: Add has_scipy utility function for runtime check
- PR #1583: API docs updates for 0.12
- PR #1591: Updated FIL documentation

## Bug Fixes
- PR #1470: Documentation: add make_regression, fix ARIMA section
- PR #1482: Updated the code to remove sklearn from the mbsgd stress test
- PR #1491: Update dev environments for 0.12
- PR #1512: Updating setup_cpu() in SpeedupComparisonRunner
- PR #1498: Add build.sh to code owners
- PR #1505: cmake: added correct dependencies for prims-bench build
- PR #1534: Removed TODO comment in create_ucp_listeners()
- PR #1548: Fixing umap extra unary op in knn graph
- PR #1547: Fixing MNMG kmeans score. Fixing UMAP pickling before fit(). Fixing UMAP test failures.
- PR #1557: Increasing threshold for kmeans score
- PR #1562: Increasing threshold even higher
- PR #1564: Fixed a typo in function cumlMPICommunicator_impl::syncStream
- PR #1569: Remove Scikit-learn exception and depedenncy in SVM
- PR #1575: Add missing dtype parameter in call to strides to order for CuPy 6.6 code path
- PR #1574: Updated the init file to include SVM
- PR #1589: Fixing the default value for RF and updating mnmg predict to accept cudf
- PR #1601: Fixed wrong datatype used in knn voting kernel

# cuML 0.11.0 (11 Dec 2019)

## New Features

- PR #1295: Cython side of MNMG PCA
- PR #1218: prims: histogram prim
- PR #1129: C++: Separate include folder for C++ API distribution
- PR #1282: OPG KNN MNMG Code (disabled for 0.11)
- PR #1242: Initial implementation of FIL sparse forests
- PR #1194: Initial ARIMA time-series modeling support.
- PR #1286: Importing treelite models as FIL sparse forests
- PR #1285: Fea minimum impurity decrease RF param
- PR #1301: Add make_regression to generate regression datasets
- PR #1322: RF pickling using treelite, protobuf and FIL
- PR #1332: Add option to cuml.dask make_blobs to produce dask array
- PR #1307: Add RF regression benchmark
- PR #1327: Update the code to build treelite with protobuf
- PR #1289: Add Python benchmarking support for FIL
- PR #1371: Cython side of MNMG tSVD
- PR #1386: Expose SVC decision function value

## Improvements
- PR #1170: Use git to clone subprojects instead of git submodules
- PR #1239: Updated the treelite version
- PR #1225: setup.py clone dependencies like cmake and correct include paths
- PR #1224: Refactored FIL to prepare for sparse trees
- PR #1249: Include libcuml.so C API in installed targets
- PR #1259: Conda dev environment updates and use libcumlprims current version in CI
- PR #1277: Change dependency order in cmake for better printing at compile time
- PR #1264: Add -s flag to GPU CI pytest for better error printing
- PR #1271: Updated the Ridge regression documentation
- PR #1283: Updated the cuMl docs to include MBSGD and adjusted_rand_score
- PR #1300: Lowercase parameter versions for FIL algorithms
- PR #1312: Update CuPy to version 6.5 and use conda-forge channel
- PR #1336: Import SciKit-Learn models into FIL
- PR #1314: Added options needed for ASVDb output (CUDA ver, etc.), added option
  to select algos
- PR #1335: Options to print available algorithms and datasets
  in the Python benchmark
- PR #1338: Remove BUILD_ABI references in CI scripts
- PR #1340: Updated unit tests to uses larger dataset
- PR #1351: Build treelite temporarily for GPU CI testing of FIL Scikit-learn
  model importing
- PR #1367: --test-split benchmark parameter for train-test split
- PR #1360: Improved tests for importing SciKit-Learn models into FIL
- PR #1368: Add --num-rows benchmark command line argument
- PR #1351: Build treelite temporarily for GPU CI testing of FIL Scikit-learn model importing
- PR #1366: Modify train_test_split to use CuPy and accept device arrays
- PR #1258: Documenting new MPI communicator for multi-node multi-GPU testing
- PR #1345: Removing deprecated should_downcast argument
- PR #1362: device_buffer in UMAP + Sparse prims
- PR #1376: AUTO value for FIL algorithm
- PR #1408: Updated pickle tests to delete the pre-pickled model to prevent pointer leakage
- PR #1357: Run benchmarks multiple times for CI
- PR #1382: ARIMA optimization: move functions to C++ side
- PR #1392: Updated RF code to reduce duplication of the code
- PR #1444: UCX listener running in its own isolated thread
- PR #1445: Improved performance of FIL sparse trees
- PR #1431: Updated API docs
- PR #1441: Remove unused CUDA conda labels
- PR #1439: Match sklearn 0.22 default n_estimators for RF and fix test errors
- PR #1461: Add kneighbors to API docs

## Bug Fixes
- PR #1281: Making rng.h threadsafe
- PR #1212: Fix cmake git cloning always running configure in subprojects
- PR #1261: Fix comms build errors due to cuml++ include folder changes
- PR #1267: Update build.sh for recent change of building comms in main CMakeLists
- PR #1278: Removed incorrect overloaded instance of eigJacobi
- PR #1302: Updates for numba 0.46
- PR #1313: Updated the RF tests to set the seed and n_streams
- PR #1319: Using machineName arg passed in instead of default for ASV reporting
- PR #1326: Fix illegal memory access in make_regression (bounds issue)
- PR #1330: Fix C++ unit test utils for better handling of differences near zero
- PR #1342: Fix to prevent memory leakage in Lasso and ElasticNet
- PR #1337: Fix k-means init from preset cluster centers
- PR #1354: Fix SVM gamma=scale implementation
- PR #1344: Change other solver based methods to create solver object in init
- PR #1373: Fixing a few small bugs in make_blobs and adding asserts to pytests
- PR #1361: Improve SMO error handling
- PR #1384: Lower expectations on batched matrix tests to prevent CI failures
- PR #1380: Fix memory leaks in ARIMA
- PR #1391: Lower expectations on batched matrix tests even more
- PR #1394: Warning added in svd for cuda version 10.1
- PR #1407: Resolved RF predict issues and updated RF docstring
- PR #1401: Patch for lbfgs solver for logistic regression with no l1 penalty
- PR #1416: train_test_split numba and rmm device_array output bugfix
- PR #1419: UMAP pickle tests are using wrong n_neighbors value for trustworthiness
- PR #1438: KNN Classifier to properly return Dataframe with Dataframe input
- PR #1425: Deprecate seed and use random_state similar to Scikit-learn in train_test_split
- PR #1458: Add joblib as an explicit requirement
- PR #1474: Defer knn mnmg to 0.12 nightly builds and disable ucx-py dependency

# cuML 0.10.0 (16 Oct 2019)

## New Features
- PR #1148: C++ benchmark tool for c++/CUDA code inside cuML
- PR #1071: Selective eigen solver of cuSolver
- PR #1073: Updating RF wrappers to use FIL for GPU accelerated prediction
- PR #1104: CUDA 10.1 support
- PR #1113: prims: new batched make-symmetric-matrix primitive
- PR #1112: prims: new batched-gemv primitive
- PR #855: Added benchmark tools
- PR #1149 Add YYMMDD to version tag for nightly conda packages
- PR #892: General Gram matrices prim
- PR #912: Support Vector Machine
- PR #1274: Updated the RF score function to use GPU predict

## Improvements
- PR #961: High Peformance RF; HIST algo
- PR #1028: Dockerfile updates after dir restructure. Conda env yaml to add statsmodels as a dependency
- PR #1047: Consistent OPG interface for kmeans, based on internal libcumlprims update
- PR #763: Add examples to train_test_split documentation
- PR #1093: Unified inference kernels for different FIL algorithms
- PR #1076: Paying off some UMAP / Spectral tech debt.
- PR #1086: Ensure RegressorMixin scorer uses device arrays
- PR #1110: Adding tests to use default values of parameters of the models
- PR #1108: input_to_host_array function in input_utils for input processing to host arrays
- PR #1114: K-means: Exposing useful params, removing unused params, proxying params in Dask
- PR #1138: Implementing ANY_RANK semantics on irecv
- PR #1142: prims: expose separate InType and OutType for unaryOp and binaryOp
- PR #1115: Moving dask_make_blobs to cuml.dask.datasets. Adding conversion to dask.DataFrame
- PR #1136: CUDA 10.1 CI updates
- PR #1135: K-means: add boundary cases for kmeans||, support finer control with convergence
- PR #1163: Some more correctness improvements. Better verbose printing
- PR #1165: Adding except + in all remaining cython
- PR #1186: Using LocalCUDACluster Pytest fixture
- PR #1173: Docs: Barnes Hut TSNE documentation
- PR #1176: Use new RMM API based on Cython
- PR #1219: Adding custom bench_func and verbose logging to cuml.benchmark
- PR #1247: Improved MNMG RF error checking

## Bug Fixes

- PR #1231: RF respect number of cuda streams from cuml handle
- PR #1230: Rf bugfix memleak in regression
- PR #1208: compile dbscan bug
- PR #1016: Use correct libcumlprims version in GPU CI
- PR #1040: Update version of numba in development conda yaml files
- PR #1043: Updates to accomodate cuDF python code reorganization
- PR #1044: Remove nvidia driver installation from ci/cpu/build.sh
- PR #991: Barnes Hut TSNE Memory Issue Fixes
- PR #1075: Pinning Dask version for consistent CI results
- PR #990: Barnes Hut TSNE Memory Issue Fixes
- PR #1066: Using proper set of workers to destroy nccl comms
- PR #1072: Remove pip requirements and setup
- PR #1074: Fix flake8 CI style check
- PR #1087: Accuracy improvement for sqrt/log in RF max_feature
- PR #1088: Change straggling numba python allocations to use RMM
- PR #1106: Pinning Distributed version to match Dask for consistent CI results
- PR #1116: TSNE CUDA 10.1 Bug Fixes
- PR #1132: DBSCAN Batching Bug Fix
- PR #1162: DASK RF random seed bug fix
- PR #1164: Fix check_dtype arg handling for input_to_dev_array
- PR #1171: SVM prediction bug fix
- PR #1177: Update dask and distributed to 2.5
- PR #1204: Fix SVM crash on Turing
- PR #1199: Replaced sprintf() with snprintf() in THROW()
- PR #1205: Update dask-cuda in yml envs
- PR #1211: Fixing Dask k-means transform bug and adding test
- PR #1236: Improve fix for SMO solvers potential crash on Turing
- PR #1251: Disable compiler optimization for CUDA 10.1 for distance prims
- PR #1260: Small bugfix for major conversion in input_utils
- PR #1276: Fix float64 prediction crash in test_random_forest

# cuML 0.9.0 (21 Aug 2019)

## New Features

- PR #894: Convert RF to treelite format
- PR #826: Jones transformation of params for ARIMA models timeSeries ml-prim
- PR #697: Silhouette Score metric ml-prim
- PR #674: KL Divergence metric ml-prim
- PR #787: homogeneity, completeness and v-measure metrics ml-prim
- PR #711: Mutual Information metric ml-prim
- PR #724: Entropy metric ml-prim
- PR #766: Expose score method based on inertia for KMeans
- PR #823: prims: cluster dispersion metric
- PR #816: Added inverse_transform() for LabelEncoder
- PR #789: prims: sampling without replacement
- PR #813: prims: Col major istance prim
- PR #635: Random Forest & Decision Tree Regression (Single-GPU)
- PR #819: Forest Inferencing Library (FIL)
- PR #829: C++: enable nvtx ranges
- PR #835: Holt-Winters algorithm
- PR #837: treelite for decision forest exchange format
- PR #871: Wrapper for FIL
- PR #870: make_blobs python function
- PR #881: wrappers for accuracy_score and adjusted_rand_score functions
- PR #840: Dask RF classification and regression
- PR #870: make_blobs python function
- PR #879: import of treelite models to FIL
- PR #892: General Gram matrices prim
- PR #883: Adding MNMG Kmeans
- PR #930: Dask RF
- PR #882: TSNE - T-Distributed Stochastic Neighbourhood Embedding
- PR #624: Internals API & Graph Based Dimensionality Reductions Callback
- PR #926: Wrapper for FIL
- PR #994: Adding MPI comm impl for testing / benchmarking MNMG CUDA
- PR #960: Enable using libcumlprims for MG algorithms/prims

## Improvements
- PR #822: build: build.sh update to club all make targets together
- PR #807: Added development conda yml files
- PR #840: Require cmake >= 3.14
- PR #832: Stateless Decision Tree and Random Forest API
- PR #857: Small modifications to comms for utilizing IB w/ Dask
- PR #851: Random forest Stateless API wrappers
- PR #865: High Performance RF
- PR #895: Pretty prints arguments!
- PR #920: Add an empty marker kernel for tracing purposes
- PR #915: syncStream added to cumlCommunicator
- PR #922: Random Forest support in FIL
- PR #911: Update headers to credit CannyLabs BH TSNE implementation
- PR #918: Streamline CUDA_REL environment variable
- PR #924: kmeans: updated APIs to be stateless, refactored code for mnmg support
- PR #950: global_bias support in FIL
- PR #773: Significant improvements to input checking of all classes and common input API for Python
- PR #957: Adding docs to RF & KMeans MNMG. Small fixes for release
- PR #965: Making dask-ml a hard dependency
- PR #976: Update api.rst for new 0.9 classes
- PR #973: Use cudaDeviceGetAttribute instead of relying on cudaDeviceProp object being passed
- PR #978: Update README for 0.9
- PR #1009: Fix references to notebooks-contrib
- PR #1015: Ability to control the number of internal streams in cumlHandle_impl via cumlHandle
- PR #1175: Add more modules to docs ToC

## Bug Fixes

- PR #923: Fix misshapen level/trend/season HoltWinters output
- PR #831: Update conda package dependencies to cudf 0.9
- PR #772: Add missing cython headers to SGD and CD
- PR #849: PCA no attribute trans_input_ transform bug fix
- PR #869: Removing incorrect information from KNN Docs
- PR #885: libclang installation fix for GPUCI
- PR #896: Fix typo in comms build instructions
- PR #921: Fix build scripts using incorrect cudf version
- PR #928: TSNE Stability Adjustments
- PR #934: Cache cudaDeviceProp in cumlHandle for perf reasons
- PR #932: Change default param value for RF classifier
- PR #949: Fix dtype conversion tests for unsupported cudf dtypes
- PR #908: Fix local build generated file ownerships
- PR #983: Change RF max_depth default to 16
- PR #987: Change default values for knn
- PR #988: Switch to exact tsne
- PR #991: Cleanup python code in cuml.dask.cluster
- PR #996: ucx_initialized being properly set in CommsContext
- PR #1007: Throws a well defined error when mutigpu is not enabled
- PR #1018: Hint location of nccl in build.sh for CI
- PR #1022: Using random_state to make K-Means MNMG tests deterministic
- PR #1034: Fix typos and formatting issues in RF docs
- PR #1052: Fix the rows_sample dtype to float

# cuML 0.8.0 (27 June 2019)

## New Features

- PR #652: Adjusted Rand Index metric ml-prim
- PR #679: Class label manipulation ml-prim
- PR #636: Rand Index metric ml-prim
- PR #515: Added Random Projection feature
- PR #504: Contingency matrix ml-prim
- PR #644: Add train_test_split utility for cuDF dataframes
- PR #612: Allow Cuda Array Interface, Numba inputs and input code refactor
- PR #641: C: Separate C-wrapper library build to generate libcuml.so
- PR #631: Add nvcategory based ordinal label encoder
- PR #681: Add MBSGDClassifier and MBSGDRegressor classes around SGD
- PR #705: Quasi Newton solver and LogisticRegression Python classes
- PR #670: Add test skipping functionality to build.sh
- PR #678: Random Forest Python class
- PR #684: prims: make_blobs primitive
- PR #673: prims: reduce cols by key primitive
- PR #812: Add cuML Communications API & consolidate Dask cuML

## Improvements

- PR #597: C++ cuML and ml-prims folder refactor
- PR #590: QN Recover from numeric errors
- PR #482: Introduce cumlHandle for pca and tsvd
- PR #573: Remove use of unnecessary cuDF column and series copies
- PR #601: Cython PEP8 cleanup and CI integration
- PR #596: Introduce cumlHandle for ols and ridge
- PR #579: Introduce cumlHandle for cd and sgd, and propagate C++ errors in cython level for cd and sgd
- PR #604: Adding cumlHandle to kNN, spectral methods, and UMAP
- PR #616: Enable clang-format for enforcing coding style
- PR #618: CI: Enable copyright header checks
- PR #622: Updated to use 0.8 dependencies
- PR #626: Added build.sh script, updated CI scripts and documentation
- PR #633: build: Auto-detection of GPU_ARCHS during cmake
- PR #650: Moving brute force kNN to prims. Creating stateless kNN API.
- PR #662: C++: Bulk clang-format updates
- PR #671: Added pickle pytests and correct pickling of Base class
- PR #675: atomicMin/Max(float, double) with integer atomics and bit flipping
- PR #677: build: 'deep-clean' to build.sh to clean faiss build as well
- PR #683: Use stateless c++ API in KNN so that it can be pickled properly
- PR #686: Use stateless c++ API in UMAP so that it can be pickled properly
- PR #695: prims: Refactor pairwise distance
- PR #707: Added stress test and updated documentation for RF
- PR #701: Added emacs temporary file patterns to .gitignore
- PR #606: C++: Added tests for host_buffer and improved device_buffer and host_buffer implementation
- PR #726: Updated RF docs and stress test
- PR #730: Update README and RF docs for 0.8
- PR #744: Random projections generating binomial on device. Fixing tests.
- PR #741: Update API docs for 0.8
- PR #754: Pickling of UMAP/KNN
- PR #753: Made PCA and TSVD picklable
- PR #746: LogisticRegression and QN API docstrings
- PR #820: Updating DEVELOPER GUIDE threading guidelines

## Bug Fixes
- PR #584: Added missing virtual destructor to deviceAllocator and hostAllocator
- PR #620: C++: Removed old unit-test files in ml-prims
- PR #627: C++: Fixed dbscan crash issue filed in 613
- PR #640: Remove setuptools from conda run dependency
- PR #646: Update link in contributing.md
- PR #649: Bug fix to LinAlg::reduce_rows_by_key prim filed in issue #648
- PR #666: fixes to gitutils.py to resolve both string decode and handling of uncommitted files
- PR #676: Fix template parameters in `bernoulli()` implementation.
- PR #685: Make CuPy optional to avoid nccl conda package conflicts
- PR #687: prims: updated tolerance for reduce_cols_by_key unit-tests
- PR #689: Removing extra prints from NearestNeighbors cython
- PR #718: Bug fix for DBSCAN and increasing batch size of sgd
- PR #719: Adding additional checks for dtype of the data
- PR #736: Bug fix for RF wrapper and .cu print function
- PR #547: Fixed issue if C++ compiler is specified via CXX during configure.
- PR #759: Configure Sphinx to render params correctly
- PR #762: Apply threshold to remove flakiness of UMAP tests.
- PR #768: Fixing memory bug from stateless refactor
- PR #782: Nearest neighbors checking properly whether memory should be freed
- PR #783: UMAP was using wrong size for knn computation
- PR #776: Hotfix for self.variables in RF
- PR #777: Fix numpy input bug
- PR #784: Fix jit of shuffle_idx python function
- PR #790: Fix rows_sample input type for RF
- PR #793: Fix for dtype conversion utility for numba arrays without cupy installed
- PR #806: Add a seed for sklearn model in RF test file
- PR #843: Rf quantile fix

# cuML 0.7.0 (10 May 2019)

## New Features

- PR #405: Quasi-Newton GLM Solvers
- PR #277: Add row- and column-wise weighted mean primitive
- PR #424: Add a grid-sync struct for inter-block synchronization
- PR #430: Add R-Squared Score to ml primitives
- PR #463: Add matrix gather to ml primitives
- PR #435: Expose cumlhandle in cython + developer guide
- PR #455: Remove default-stream arguement across ml-prims and cuML
- PR #375: cuml cpp shared library renamed to libcuml++.so
- PR #460: Random Forest & Decision Trees (Single-GPU, Classification)
- PR #491: Add doxygen build target for ml-prims
- PR #505: Add R-Squared Score to python interface
- PR #507: Add coordinate descent for lasso and elastic-net
- PR #511: Add a minmax ml-prim
- PR #516: Added Trustworthiness score feature
- PR #520: Add local build script to mimic gpuCI
- PR #503: Add column-wise matrix sort primitive
- PR #525: Add docs build script to cuML
- PR #528: Remove current KMeans and replace it with a new single GPU implementation built using ML primitives

## Improvements

- PR #481: Refactoring Quasi-Newton to use cumlHandle
- PR #467: Added validity check on cumlHandle_t
- PR #461: Rewrote permute and added column major version
- PR #440: README updates
- PR #295: Improve build-time and the interface e.g., enable bool-OutType, for distance()
- PR #390: Update docs version
- PR #272: Add stream parameters to cublas and cusolver wrapper functions
- PR #447: Added building and running mlprims tests to CI
- PR #445: Lower dbscan memory usage by computing adjacency matrix directly
- PR #431: Add support for fancy iterator input types to LinAlg::reduce_rows_by_key
- PR #394: Introducing cumlHandle API to dbscan and add example
- PR #500: Added CI check for black listed CUDA Runtime API calls
- PR #475: exposing cumlHandle for dbscan from python-side
- PR #395: Edited the CONTRIBUTING.md file
- PR #407: Test files to run stress, correctness and unit tests for cuml algos
- PR #512: generic copy method for copying buffers between device/host
- PR #533: Add cudatoolkit conda dependency
- PR #524: Use cmake find blas and find lapack to pass configure options to faiss
- PR #527: Added notes on UMAP differences from reference implementation
- PR #540: Use latest release version in update-version CI script
- PR #552: Re-enable assert in kmeans tests with xfail as needed
- PR #581: Add shared memory fast col major to row major function back with bound checks
- PR #592: More efficient matrix copy/reverse methods
- PR #721: Added pickle tests for DBSCAN and Random Projections

## Bug Fixes

- PR #334: Fixed segfault in `ML::cumlHandle_impl::destroyResources`
- PR #349: Developer guide clarifications for cumlHandle and cumlHandle_impl
- PR #398: Fix CI scripts to allow nightlies to be uploaded
- PR #399: Skip PCA tests to allow CI to run with driver 418
- PR #422: Issue in the PCA tests was solved and CI can run with driver 418
- PR #409: Add entry to gitmodules to ignore build artifacts
- PR #412: Fix for svdQR function in ml-prims
- PR #438: Code that depended on FAISS was building everytime.
- PR #358: Fixed an issue when switching streams on MLCommon::device_buffer and MLCommon::host_buffer
- PR #434: Fixing bug in CSR tests
- PR #443: Remove defaults channel from ci scripts
- PR #384: 64b index arithmetic updates to the kernels inside ml-prims
- PR #459: Fix for runtime library path of pip package
- PR #464: Fix for C++11 destructor warning in qn
- PR #466: Add support for column-major in LinAlg::*Norm methods
- PR #465: Fixing deadlock issue in GridSync due to consecutive sync calls
- PR #468: Fix dbscan example build failure
- PR #470: Fix resource leakage in Kalman filter python wrapper
- PR #473: Fix gather ml-prim test for change in rng uniform API
- PR #477: Fixes default stream initialization in cumlHandle
- PR #480: Replaced qn_fit() declaration with #include of file containing definition to fix linker error
- PR #495: Update cuDF and RMM versions in GPU ci test scripts
- PR #499: DEVELOPER_GUIDE.md: fixed links and clarified ML::detail::streamSyncer example
- PR #506: Re enable ml-prim tests in CI
- PR #508: Fix for an error with default argument in LinAlg::meanSquaredError
- PR #519: README.md Updates and adding BUILD.md back
- PR #526: Fix the issue of wrong results when fit and transform of PCA are called separately
- PR #531: Fixing missing arguments in updateDevice() for RF
- PR #543: Exposing dbscan batch size through cython API and fixing broken batching
- PR #551: Made use of ZLIB_LIBRARIES consistent between ml_test and ml_mg_test
- PR #557: Modified CI script to run cuML tests before building mlprims and removed lapack flag
- PR #578: Updated Readme.md to add lasso and elastic-net
- PR #580: Fixing cython garbage collection bug in KNN
- PR #577: Use find libz in prims cmake
- PR #594: fixed cuda-memcheck mean_center test failures


# cuML 0.6.1 (09 Apr 2019)

## Bug Fixes

- PR #462 Runtime library path fix for cuML pip package


# cuML 0.6.0 (22 Mar 2019)

## New Features

- PR #249: Single GPU Stochastic Gradient Descent for linear regression, logistic regression, and linear svm with L1, L2, and elastic-net penalties.
- PR #247: Added "proper" CUDA API to cuML
- PR #235: NearestNeighbors MG Support
- PR #261: UMAP Algorithm
- PR #290: NearestNeighbors numpy MG Support
- PR #303: Reusable spectral embedding / clustering
- PR #325: Initial support for single process multi-GPU OLS and tSVD
- PR #271: Initial support for hyperparameter optimization with dask for many models

## Improvements

- PR #144: Dockerfile update and docs for LinearRegression and Kalman Filter.
- PR #168: Add /ci/gpu/build.sh file to cuML
- PR #167: Integrating full-n-final ml-prims repo inside cuml
- PR #198: (ml-prims) Removal of *MG calls + fixed a bug in permute method
- PR #194: Added new ml-prims for supporting LASSO regression.
- PR #114: Building faiss C++ api into libcuml
- PR #64: Using FAISS C++ API in cuML and exposing bindings through cython
- PR #208: Issue ml-common-3: Math.h: swap thrust::for_each with binaryOp,unaryOp
- PR #224: Improve doc strings for readable rendering with readthedocs
- PR #209: Simplify README.md, move build instructions to BUILD.md
- PR #218: Fix RNG to use given seed and adjust RNG test tolerances.
- PR #225: Support for generating random integers
- PR #215: Refactored LinAlg::norm to Stats::rowNorm and added Stats::colNorm
- PR #234: Support for custom output type and passing index value to main_op in *Reduction kernels
- PR #230: Refactored the cuda_utils header
- PR #236: Refactored cuml python package structure to be more sklearn like
- PR #232: Added reduce_rows_by_key
- PR #246: Support for 2 vectors in the matrix vector operator
- PR #244: Fix for single GPU OLS and Ridge to support one column training data
- PR #271: Added get_params and set_params functions for linear and ridge regression
- PR #253: Fix for issue #250-reduce_rows_by_key failed memcheck for small nkeys
- PR #269: LinearRegression, Ridge Python docs update and cleaning
- PR #322: set_params updated
- PR #237: Update build instructions
- PR #275: Kmeans use of faster gpu_matrix
- PR #288: Add n_neighbors to NearestNeighbors constructor
- PR #302: Added FutureWarning for deprecation of current kmeans algorithm
- PR #312: Last minute cleanup before release
- PR #315: Documentation updating and enhancements
- PR #330: Added ignored argument to pca.fit_transform to map to sklearn's implemenation
- PR #342: Change default ABI to ON
- PR #572: Pulling DBSCAN components into reusable primitives


## Bug Fixes

- PR #193: Fix AttributeError in PCA and TSVD
- PR #211: Fixing inconsistent use of proper batch size calculation in DBSCAN
- PR #202: Adding back ability for users to define their own BLAS
- PR #201: Pass CMAKE CUDA path to faiss/configure script
- PR #200 Avoid using numpy via cimport in KNN
- PR #228: Bug fix: LinAlg::unaryOp with 0-length input
- PR #279: Removing faiss-gpu references in README
- PR #321: Fix release script typo
- PR #327: Update conda requirements for version 0.6 requirements
- PR #352: Correctly calculating numpy chunk sizing for kNN
- PR #345: Run python import as part of package build to trigger compilation
- PR #347: Lowering memory usage of kNN.
- PR #355: Fixing issues with very large numpy inputs to SPMG OLS and tSVD.
- PR #357: Removing FAISS requirement from README
- PR #362: Fix for matVecOp crashing on large input sizes
- PR #366: Index arithmetic issue fix with TxN_t class
- PR #376: Disabled kmeans tests since they are currently too sensitive (see #71)
- PR #380: Allow arbitrary data size on ingress for numba_utils.row_matrix
- PR #385: Fix for long import cuml time in containers and fix for setup_pip
- PR #630: Fixing a missing kneighbors in nearest neighbors python proxy

# cuML 0.5.1 (05 Feb 2019)

## Bug Fixes

- PR #189 Avoid using numpy via cimport to prevent ABI issues in Cython compilation


# cuML 0.5.0 (28 Jan 2019)

## New Features

- PR #66: OLS Linear Regression
- PR #44: Distance calculation ML primitives
- PR #69: Ridge (L2 Regularized) Linear Regression
- PR #103: Linear Kalman Filter
- PR #117: Pip install support
- PR #64: Device to device support from cuML device pointers into FAISS

## Improvements

- PR #56: Make OpenMP optional for building
- PR #67: Github issue templates
- PR #44: Refactored DBSCAN to use ML primitives
- PR #91: Pytest cleanup and sklearn toyset datasets based pytests for kmeans and dbscan
- PR #75: C++ example to use kmeans
- PR #117: Use cmake extension to find any zlib installed in system
- PR #94: Add cmake flag to set ABI compatibility
- PR #139: Move thirdparty submodules to root and add symlinks to new locations
- PR #151: Replace TravisCI testing and conda pkg builds with gpuCI
- PR #164: Add numba kernel for faster column to row major transform
- PR #114: Adding FAISS to cuml build

## Bug Fixes

- PR #48: CUDA 10 compilation warnings fix
- PR #51: Fixes to Dockerfile and docs for new build system
- PR #72: Fixes for GCC 7
- PR #96: Fix for kmeans stack overflow with high number of clusters
- PR #105: Fix for AttributeError in kmeans fit method
- PR #113: Removed old  glm python/cython files
- PR #118: Fix for AttributeError in kmeans predict method
- PR #125: Remove randomized solver option from PCA python bindings


# cuML 0.4.0 (05 Dec 2018)

## New Features

## Improvements

- PR #42: New build system: separation of libcuml.so and cuml python package
- PR #43: Added changelog.md

## Bug Fixes


# cuML 0.3.0 (30 Nov 2018)

## New Features

- PR #33: Added ability to call cuML algorithms using numpy arrays

## Improvements

- PR #24: Fix references of python package from cuML to cuml and start using versioneer for better versioning
- PR #40: Added support for refactored cuDF 0.3.0, updated Conda files
- PR #33: Major python test cleaning, all tests pass with cuDF 0.2.0 and 0.3.0. Preparation for new build system
- PR #34: Updated batch count calculation logic in DBSCAN
- PR #35: Beginning of DBSCAN refactor to use cuML mlprims and general improvements

## Bug Fixes

- PR #30: Fixed batch size bug in DBSCAN that caused crash. Also fixed various locations for potential integer overflows
- PR #28: Fix readthedocs build documentation
- PR #29: Fix pytests for cuml name change from cuML
- PR #33: Fixed memory bug that would cause segmentation faults due to numba releasing memory before it was used. Also fixed row major/column major bugs for different algorithms
- PR #36: Fix kmeans gtest to use device data
- PR #38: cuda\_free bug removed that caused google tests to sometimes pass and sometimes fail randomly
- PR #39: Updated cmake to correctly link with CUDA libraries, add CUDA runtime linking and include source files in compile target

# cuML 0.2.0 (02 Nov 2018)

## New Features

- PR #11: Kmeans algorithm added
- PR #7: FAISS KNN wrapper added
- PR #21: Added Conda install support

## Improvements

- PR #15: Added compatibility with cuDF (from prior pyGDF)
- PR #13: Added FAISS to Dockerfile
- PR #21: Added TravisCI build system for CI and Conda builds

## Bug Fixes

- PR #4: Fixed explained variance bug in TSVD
- PR #5: Notebook bug fixes and updated results


# cuML 0.1.0

Initial release including PCA, TSVD, DBSCAN, ml-prims and cython wrappers<|MERGE_RESOLUTION|>--- conflicted
+++ resolved
@@ -75,11 +75,8 @@
 - PR #2195: Separating fit and transform calls in SG, MNMG PCA to save transform array memory consumption
 - PR #2201: Re-enabling UMAP repro tests
 - PR #2196: Updates to benchmarks. Moving notebook
-<<<<<<< HEAD
 - PR #2210: Updating KNN tests to evaluate multiple index partitions
-=======
 - PR #2205: Use timeout to add 2 hour hard limit to dask tests
->>>>>>> e0be9884
 
 ## Bug Fixes
 - PR #1939: Fix syntax error in cuml.common.array
