# cuML 0.14.0 (Date TBD)

## New Features
- PR #1980: prim: added a new write-only unary op prim
- PR #1867: C++: add logging interface support in cuML based spdlog
- PR #1902: Multi class inference in FIL C++ and importing multi-class forests from treelite
- PR #1906: UMAP MNMG
<<<<<<< HEAD
- PR #2067L python: wrap logging interface in cython
=======
- PR #2074: SG and MNMG `make_classification`
>>>>>>> 5f802e3d

## Improvements
- PR #1931: C++: enabled doxygen docs for all of the C++ codebase
- PR #1944: Support for dask_cudf.core.Series in _extract_partitions
- PR #1947: Cleaning up cmake
- PR #1927: Use Cython's `new_build_ext` (if available)
- PR #1946: Removed zlib dependency from cmake
- PR #1873: Remove usage of nvstring and nvcat from LabelEncoder
- PR #1968: Update SVC SVR with cuML Array
- PR #1972: updates to our flow to use conda-forge's clang and clang-tools packages
- PR #1974: Reduce ARIMA testing time
- PR #1984: Enable Ninja build
- PR #2016: Add capability to setup.py and build.sh to fully clean all cython build files and artifacts
- PR #2044: A cuda-memcheck helper wrapper for devs
- PR #2018: Using `cuml.dask.part_utils.extract_partitions` and removing similar, duplicated code
- PR #2019: Enable doxygen build in our nightly doc build CI script
- PR #1996: Cythonize in parallel
- PR #2032: Reduce number of tests for MBSGD to improve CI running time
- PR #2031: Encapsulating UCX-py interactions in singleton
- PR #2029: Add C++ ARIMA log-likelihood benchmark
- PR #1981: Using CumlArray in kNN and DistributedDataHandler in dask kNN
- PR #2053: Introduce verbosity level in C++ layer instead of boolean `verbose` flag
- PR #2047: Make internal streams non-blocking w.r.t. NULL stream
- PR #2058: Use CumlArray in Random Projection
- PR #2062: Adding random state to UMAP mnmg tests
- PR #2064: Speed-up K-Means test
- PR #2015: Renaming .h to .cuh in solver, dbscan and svm
- PR #2080: Improved import of sparse FIL forests from treelite
- PR #2090: Upgrade C++ build to C++14 standard
- PR #2089: CI: enabled cuda-memcheck on ml-prims unit-tests during nightly build
- PR #1883: Use CumlArray in ARIMA

## Bug Fixes
- PR #1939: Fix syntax error in cuml.common.array
- PR #1941: Remove c++ cuda flag that was getting duplicated in CMake
- PR #1971: python: Correctly honor --singlegpu option and CUML_BUILD_PATH env variable
- PR #1969: Update libcumlprims to 0.14
- PR #1973: Add missing mg files for setup.py --singlegpu flag
- PR #1993: Set `umap_transform_reproducibility` tests to xfail
- PR #2017: Fixing memory issue in weak cc prim
- PR #2028: Skipping UMAP knn reproducibility tests until we figure out why its failing in CUDA 10.2
- PR #2024: Fixed cuda-memcheck errors with sample-without-replacement prim
- PR #1540: prims: support for custom math-type used for computation inside adjusted rand index prim
- PR #2077L dask-make blobs arguments to match sklearn
- PR #2078: Ignore negative cache indices in get_vecs
- PR #2084: Fixed cuda-memcheck errors with COO unit-tests
- PR #2087: Fixed cuda-memcheck errors with dispersion prim
- PR #2117: cuDF __array__ exception small fixes

# cuML 0.13.0 (Date TBD)

## New Features
- PR #1777: Python bindings for entropy
- PR #1742: Mean squared error implementation with cupy
- PR #1766: Mean absolute error implementation with cupy
- PR #1766: Mean squared log error implementation with cupy
- PR #1635: cuML Array shim and configurable output added to cluster methods
- PR #1586: Seasonal ARIMA
- PR #1683: cuml.dask make_regression
- PR #1689: Add framework for cuML Dask serializers
- PR #1709: Add `decision_function()` and `predict_proba()` for LogisticRegression
- PR #1714: Add `print_env.sh` file to gather important environment details
- PR #1750: LinearRegression CumlArray for configurable output
- PR #1767: Single GPU decomposition models configurable output
- PR #1646: Using FIL to predict in MNMG RF
- PR #1778: Make cuML Handle picklable
- PR #1738: cuml.dask refactor beginning and dask array input option for OLS, Ridge and KMeans
- PR #1874: Add predict_proba function to RF classifier
- PR #1815: Adding KNN parameter to UMAP

## Improvements
- PR #1644: Add `predict_proba()` for FIL binary classifier
- PR #1620: Pickling tests now automatically finds all model classes inheriting from cuml.Base
- PR #1637: Update to newer treelite version with XGBoost 1.0 compatibility
- PR #1632: Fix MBSGD models inheritance, they now inherits from cuml.Base
- PR #1628: Remove submodules from cuML
- PR #1755: Expose the build_treelite function for python
- PR #1649: Add the fil_sparse_format variable option to RF API
- PR #1647: storage_type=AUTO uses SPARSE for large models
- PR #1668: Update the warning statement thrown in RF when the seed is set but n_streams is not 1
- PR #1662: use of direct cusparse calls for coo2csr, instead of depending on nvgraph
- PR #1747: C++: dbscan performance improvements and cleanup
- PR #1697: Making trustworthiness batchable and using proper workspace
- PR #1721: Improving UMAP pytests
- PR #1717: Call `rmm_cupy_allocator` for CuPy allocations
- PR #1718: Import `using_allocator` from `cupy.cuda`
- PR #1723: Update RF Classifier to throw an exception for multi-class pickling
- PR #1726: Decorator to allocate CuPy arrays with RMM
- PR #1719: UMAP random seed reproducibility
- PR #1748: Test serializing `CumlArray` objects
- PR #1776: Refactoring pca/tsvd distributed
- PR #1762: Update CuPy requirement to 7
- PR #1768: C++: Different input and output types for add and subtract prims
- PR #1790: Add support for multiple seeding in k-means++
- PR #1805: Adding new Dask cuda serializers to naive bayes + a trivial perf update
- PR #1812: C++: bench: UMAP benchmark cases added
- PR #1795: Add capability to build CumlArray from bytearray/memoryview objects
- PR #1824: C++: improving the performance of UMAP algo
- PR #1816: Add ARIMA notebook
- PR #1856: Update docs for 0.13
- PR #1827: Add HPO demo Notebook
- PR #1825: `--nvtx` option in `build.sh`
- PR #1847: Update XGBoost version for CI
- PR #1837: Simplify cuML Array construction
- PR #1848: Rely on subclassing for cuML Array serialization
- PR #1866: Minimizing client memory pressure on Naive Bayes
- PR #1788: Removing complexity bottleneck in S-ARIMA
- PR #1891: Additional improvements to naive bayes tree reduction

## Bug Fixes
- PR #1835 : Fix calling default RF Classification always
- PT #1904: replace cub sort
- PR #1833: Fix depth issue in shallow RF regression estimators
- PR #1770: Warn that KalmanFilter is deprecated
- PR #1775: Allow CumlArray to work with inputs that have no 'strides' in array interface
- PR #1594: Train-test split is now reproducible
- PR #1590: Fix destination directory structure for run-clang-format.py
- PR #1611: Fixing pickling errors for KNN classifier and regressor
- PR #1617: Fixing pickling issues for SVC and SVR
- PR #1634: Fix title in KNN docs
- PR #1627: Adding a check for multi-class data in RF classification
- PR #1654: Skip treelite patch if its already been applied
- PR #1661: Fix nvstring variable name
- PR #1673: Using struct for caching dlsym state in communicator
- PR #1659: TSNE - introduce 'convert_dtype' and refactor class attr 'Y' to 'embedding_'
- PR #1672: Solver 'svd' in Linear and Ridge Regressors when n_cols=1
- PR #1670: Lasso & ElasticNet - cuml Handle added
- PR #1671: Update for accessing cuDF Series pointer
- PR #1652: Support XGBoost 1.0+ models in FIL
- PR #1702: Fix LightGBM-FIL validation test
- PR #1701: test_score kmeans test passing with newer cupy version
- PR #1706: Remove multi-class bug from QuasiNewton
- PR #1699: Limit CuPy to <7.2 temporarily
- PR #1708: Correctly deallocate cuML handles in Cython
- PR #1730: Fixes to KF for test stability (mainly in CUDA 10.2)
- PR #1729: Fixing naive bayes UCX serialization problem in fit()
- PR #1749: bug fix rf classifier/regressor on seg fault in bench
- PR #1751: Updated RF documentation
- PR #1765: Update the checks for using RF GPU predict
- PR #1787: C++: unit-tests to check for RF accuracy. As well as a bug fix to improve RF accuracy
- PR #1793: Updated fil pyx to solve memory leakage issue
- PR #1810: Quickfix - chunkage in dask make_regression
- PR #1842: DistributedDataHandler not properly setting 'multiple'
- PR #1849: Critical fix in ARIMA initial estimate
- PR #1851: Fix for cuDF behavior change for multidimensional arrays
- PR #1852: Remove Thrust warnings
- PR #1868: Turning off IPC caching until it is fixed in UCX-py/UCX
- PR #1876: UMAP exponential decay parameters fix
- PR #1887: Fix hasattr for missing attributes on base models
- PR #1877: Remove resetting index in shuffling in train_test_split
- PR #1893: Updating UCX in comms to match current UCX-py
- PR #1888: Small train_test_split test fix
- PR #1899: Fix dask `extract_partitions()`, remove transformation as instance variable in PCA and TSVD and match sklearn APIs
- PR #1920: Temporarily raising threshold for UMAP reproducibility tests
- PR #1918: Create memleak fixture to skip memleak tests in CI for now
- PR #1926: Update batch matrix test margins
- PR #1925: Fix failing dask tests
- PR #1936: Update DaskRF regression test to xfail
- PR #1932: Isolating cause of make_blobs failure
- PR #1951: Dask Random forest regression CPU predict bug fix
- PR #1948: Adjust BatchedMargin margin and disable tests temporarily
- PR #1950: Fix UMAP test failure



# cuML 0.12.0 (04 Feb 2020)

## New Features
- PR #1483: prims: Fused L2 distance and nearest-neighbor prim
- PR #1494: bench: ml-prims benchmark
- PR #1514: bench: Fused L2 NN prim benchmark
- PR #1411: Cython side of MNMG OLS
- PR #1520: Cython side of MNMG Ridge Regression
- PR #1516: Suppor Vector Regression (epsilon-SVR)

## Improvements
- PR #1638: Update cuml/docs/README.md
- PR #1468: C++: updates to clang format flow to make it more usable among devs
- PR #1473: C++: lazy initialization of "costly" resources inside cumlHandle
- PR #1443: Added a new overloaded GEMM primitive
- PR #1489: Enabling deep trees using Gather tree builder
- PR #1463: Update FAISS submodule to 1.6.1
- PR #1488: Add codeowners
- PR #1432: Row-major (C-style) GPU arrays for benchmarks
- PR #1490: Use dask master instead of conda package for testing
- PR #1375: Naive Bayes & Distributed Naive Bayes
- PR #1377: Add GPU array support for FIL benchmarking
- PR #1493: kmeans: add tiling support for 1-NN computation and use fusedL2-1NN prim for L2 distance metric
- PR #1532: Update CuPy to >= 6.6 and allow 7.0
- PR #1528: Re-enabling KNN using dynamic library loading for UCX in communicator
- PR #1545: Add conda environment version updates to ci script
- PR #1541: Updates for libcudf++ Python refactor
- PR #1555: FIL-SKL, an SKLearn-based benchmark for FIL
- PR #1537: Improve pickling and scoring suppport for many models to support hyperopt
- PR #1551: Change custom kernel to cupy for col/row order transform
- PR #1533: C++: interface header file separation for SVM
- PR #1560: Helper function to allocate all new CuPy arrays with RMM memory management
- PR #1570: Relax nccl in conda recipes to >=2.4 (matching CI)
- PR #1578: Add missing function information to the cuML documenataion
- PR #1584: Add has_scipy utility function for runtime check
- PR #1583: API docs updates for 0.12
- PR #1591: Updated FIL documentation

## Bug Fixes
- PR #1470: Documentation: add make_regression, fix ARIMA section
- PR #1482: Updated the code to remove sklearn from the mbsgd stress test
- PR #1491: Update dev environments for 0.12
- PR #1512: Updating setup_cpu() in SpeedupComparisonRunner
- PR #1498: Add build.sh to code owners
- PR #1505: cmake: added correct dependencies for prims-bench build
- PR #1534: Removed TODO comment in create_ucp_listeners()
- PR #1548: Fixing umap extra unary op in knn graph
- PR #1547: Fixing MNMG kmeans score. Fixing UMAP pickling before fit(). Fixing UMAP test failures.
- PR #1557: Increasing threshold for kmeans score
- PR #1562: Increasing threshold even higher
- PR #1564: Fixed a typo in function cumlMPICommunicator_impl::syncStream
- PR #1569: Remove Scikit-learn exception and depedenncy in SVM
- PR #1575: Add missing dtype parameter in call to strides to order for CuPy 6.6 code path
- PR #1574: Updated the init file to include SVM
- PR #1589: Fixing the default value for RF and updating mnmg predict to accept cudf
- PR #1601: Fixed wrong datatype used in knn voting kernel

# cuML 0.11.0 (11 Dec 2019)

## New Features

- PR #1295: Cython side of MNMG PCA
- PR #1218: prims: histogram prim
- PR #1129: C++: Separate include folder for C++ API distribution
- PR #1282: OPG KNN MNMG Code (disabled for 0.11)
- PR #1242: Initial implementation of FIL sparse forests
- PR #1194: Initial ARIMA time-series modeling support.
- PR #1286: Importing treelite models as FIL sparse forests
- PR #1285: Fea minimum impurity decrease RF param
- PR #1301: Add make_regression to generate regression datasets
- PR #1322: RF pickling using treelite, protobuf and FIL
- PR #1332: Add option to cuml.dask make_blobs to produce dask array
- PR #1307: Add RF regression benchmark
- PR #1327: Update the code to build treelite with protobuf
- PR #1289: Add Python benchmarking support for FIL
- PR #1371: Cython side of MNMG tSVD
- PR #1386: Expose SVC decision function value

## Improvements
- PR #1170: Use git to clone subprojects instead of git submodules
- PR #1239: Updated the treelite version
- PR #1225: setup.py clone dependencies like cmake and correct include paths
- PR #1224: Refactored FIL to prepare for sparse trees
- PR #1249: Include libcuml.so C API in installed targets
- PR #1259: Conda dev environment updates and use libcumlprims current version in CI
- PR #1277: Change dependency order in cmake for better printing at compile time
- PR #1264: Add -s flag to GPU CI pytest for better error printing
- PR #1271: Updated the Ridge regression documentation
- PR #1283: Updated the cuMl docs to include MBSGD and adjusted_rand_score
- PR #1300: Lowercase parameter versions for FIL algorithms
- PR #1312: Update CuPy to version 6.5 and use conda-forge channel
- PR #1336: Import SciKit-Learn models into FIL
- PR #1314: Added options needed for ASVDb output (CUDA ver, etc.), added option
  to select algos
- PR #1335: Options to print available algorithms and datasets
  in the Python benchmark
- PR #1338: Remove BUILD_ABI references in CI scripts
- PR #1340: Updated unit tests to uses larger dataset
- PR #1351: Build treelite temporarily for GPU CI testing of FIL Scikit-learn
  model importing
- PR #1367: --test-split benchmark parameter for train-test split
- PR #1360: Improved tests for importing SciKit-Learn models into FIL
- PR #1368: Add --num-rows benchmark command line argument
- PR #1351: Build treelite temporarily for GPU CI testing of FIL Scikit-learn model importing
- PR #1366: Modify train_test_split to use CuPy and accept device arrays
- PR #1258: Documenting new MPI communicator for multi-node multi-GPU testing
- PR #1345: Removing deprecated should_downcast argument
- PR #1362: device_buffer in UMAP + Sparse prims
- PR #1376: AUTO value for FIL algorithm
- PR #1408: Updated pickle tests to delete the pre-pickled model to prevent pointer leakage
- PR #1357: Run benchmarks multiple times for CI
- PR #1382: ARIMA optimization: move functions to C++ side
- PR #1392: Updated RF code to reduce duplication of the code
- PR #1444: UCX listener running in its own isolated thread
- PR #1445: Improved performance of FIL sparse trees
- PR #1431: Updated API docs
- PR #1441: Remove unused CUDA conda labels
- PR #1439: Match sklearn 0.22 default n_estimators for RF and fix test errors
- PR #1461: Add kneighbors to API docs

## Bug Fixes
- PR #1281: Making rng.h threadsafe
- PR #1212: Fix cmake git cloning always running configure in subprojects
- PR #1261: Fix comms build errors due to cuml++ include folder changes
- PR #1267: Update build.sh for recent change of building comms in main CMakeLists
- PR #1278: Removed incorrect overloaded instance of eigJacobi
- PR #1302: Updates for numba 0.46
- PR #1313: Updated the RF tests to set the seed and n_streams
- PR #1319: Using machineName arg passed in instead of default for ASV reporting
- PR #1326: Fix illegal memory access in make_regression (bounds issue)
- PR #1330: Fix C++ unit test utils for better handling of differences near zero
- PR #1342: Fix to prevent memory leakage in Lasso and ElasticNet
- PR #1337: Fix k-means init from preset cluster centers
- PR #1354: Fix SVM gamma=scale implementation
- PR #1344: Change other solver based methods to create solver object in init
- PR #1373: Fixing a few small bugs in make_blobs and adding asserts to pytests
- PR #1361: Improve SMO error handling
- PR #1384: Lower expectations on batched matrix tests to prevent CI failures
- PR #1380: Fix memory leaks in ARIMA
- PR #1391: Lower expectations on batched matrix tests even more
- PR #1394: Warning added in svd for cuda version 10.1
- PR #1407: Resolved RF predict issues and updated RF docstring
- PR #1401: Patch for lbfgs solver for logistic regression with no l1 penalty
- PR #1416: train_test_split numba and rmm device_array output bugfix
- PR #1419: UMAP pickle tests are using wrong n_neighbors value for trustworthiness
- PR #1438: KNN Classifier to properly return Dataframe with Dataframe input
- PR #1425: Deprecate seed and use random_state similar to Scikit-learn in train_test_split
- PR #1458: Add joblib as an explicit requirement
- PR #1474: Defer knn mnmg to 0.12 nightly builds and disable ucx-py dependency

# cuML 0.10.0 (16 Oct 2019)

## New Features
- PR #1148: C++ benchmark tool for c++/CUDA code inside cuML
- PR #1071: Selective eigen solver of cuSolver
- PR #1073: Updating RF wrappers to use FIL for GPU accelerated prediction
- PR #1104: CUDA 10.1 support
- PR #1113: prims: new batched make-symmetric-matrix primitive
- PR #1112: prims: new batched-gemv primitive
- PR #855: Added benchmark tools
- PR #1149 Add YYMMDD to version tag for nightly conda packages
- PR #892: General Gram matrices prim
- PR #912: Support Vector Machine
- PR #1274: Updated the RF score function to use GPU predict

## Improvements
- PR #961: High Peformance RF; HIST algo
- PR #1028: Dockerfile updates after dir restructure. Conda env yaml to add statsmodels as a dependency
- PR #1047: Consistent OPG interface for kmeans, based on internal libcumlprims update
- PR #763: Add examples to train_test_split documentation
- PR #1093: Unified inference kernels for different FIL algorithms
- PR #1076: Paying off some UMAP / Spectral tech debt.
- PR #1086: Ensure RegressorMixin scorer uses device arrays
- PR #1110: Adding tests to use default values of parameters of the models
- PR #1108: input_to_host_array function in input_utils for input processing to host arrays
- PR #1114: K-means: Exposing useful params, removing unused params, proxying params in Dask
- PR #1138: Implementing ANY_RANK semantics on irecv
- PR #1142: prims: expose separate InType and OutType for unaryOp and binaryOp
- PR #1115: Moving dask_make_blobs to cuml.dask.datasets. Adding conversion to dask.DataFrame
- PR #1136: CUDA 10.1 CI updates
- PR #1135: K-means: add boundary cases for kmeans||, support finer control with convergence
- PR #1163: Some more correctness improvements. Better verbose printing
- PR #1165: Adding except + in all remaining cython
- PR #1186: Using LocalCUDACluster Pytest fixture
- PR #1173: Docs: Barnes Hut TSNE documentation
- PR #1176: Use new RMM API based on Cython
- PR #1219: Adding custom bench_func and verbose logging to cuml.benchmark
- PR #1247: Improved MNMG RF error checking

## Bug Fixes

- PR #1231: RF respect number of cuda streams from cuml handle
- PR #1230: Rf bugfix memleak in regression
- PR #1208: compile dbscan bug
- PR #1016: Use correct libcumlprims version in GPU CI
- PR #1040: Update version of numba in development conda yaml files
- PR #1043: Updates to accomodate cuDF python code reorganization
- PR #1044: Remove nvidia driver installation from ci/cpu/build.sh
- PR #991: Barnes Hut TSNE Memory Issue Fixes
- PR #1075: Pinning Dask version for consistent CI results
- PR #990: Barnes Hut TSNE Memory Issue Fixes
- PR #1066: Using proper set of workers to destroy nccl comms
- PR #1072: Remove pip requirements and setup
- PR #1074: Fix flake8 CI style check
- PR #1087: Accuracy improvement for sqrt/log in RF max_feature
- PR #1088: Change straggling numba python allocations to use RMM
- PR #1106: Pinning Distributed version to match Dask for consistent CI results
- PR #1116: TSNE CUDA 10.1 Bug Fixes
- PR #1132: DBSCAN Batching Bug Fix
- PR #1162: DASK RF random seed bug fix
- PR #1164: Fix check_dtype arg handling for input_to_dev_array
- PR #1171: SVM prediction bug fix
- PR #1177: Update dask and distributed to 2.5
- PR #1204: Fix SVM crash on Turing
- PR #1199: Replaced sprintf() with snprintf() in THROW()
- PR #1205: Update dask-cuda in yml envs
- PR #1211: Fixing Dask k-means transform bug and adding test
- PR #1236: Improve fix for SMO solvers potential crash on Turing
- PR #1251: Disable compiler optimization for CUDA 10.1 for distance prims
- PR #1260: Small bugfix for major conversion in input_utils
- PR #1276: Fix float64 prediction crash in test_random_forest

# cuML 0.9.0 (21 Aug 2019)

## New Features

- PR #894: Convert RF to treelite format
- PR #826: Jones transformation of params for ARIMA models timeSeries ml-prim
- PR #697: Silhouette Score metric ml-prim
- PR #674: KL Divergence metric ml-prim
- PR #787: homogeneity, completeness and v-measure metrics ml-prim
- PR #711: Mutual Information metric ml-prim
- PR #724: Entropy metric ml-prim
- PR #766: Expose score method based on inertia for KMeans
- PR #823: prims: cluster dispersion metric
- PR #816: Added inverse_transform() for LabelEncoder
- PR #789: prims: sampling without replacement
- PR #813: prims: Col major istance prim
- PR #635: Random Forest & Decision Tree Regression (Single-GPU)
- PR #819: Forest Inferencing Library (FIL)
- PR #829: C++: enable nvtx ranges
- PR #835: Holt-Winters algorithm
- PR #837: treelite for decision forest exchange format
- PR #871: Wrapper for FIL
- PR #870: make_blobs python function
- PR #881: wrappers for accuracy_score and adjusted_rand_score functions
- PR #840: Dask RF classification and regression
- PR #870: make_blobs python function
- PR #879: import of treelite models to FIL
- PR #892: General Gram matrices prim
- PR #883: Adding MNMG Kmeans
- PR #930: Dask RF
- PR #882: TSNE - T-Distributed Stochastic Neighbourhood Embedding
- PR #624: Internals API & Graph Based Dimensionality Reductions Callback
- PR #926: Wrapper for FIL
- PR #994: Adding MPI comm impl for testing / benchmarking MNMG CUDA
- PR #960: Enable using libcumlprims for MG algorithms/prims

## Improvements
- PR #822: build: build.sh update to club all make targets together
- PR #807: Added development conda yml files
- PR #840: Require cmake >= 3.14
- PR #832: Stateless Decision Tree and Random Forest API
- PR #857: Small modifications to comms for utilizing IB w/ Dask
- PR #851: Random forest Stateless API wrappers
- PR #865: High Performance RF
- PR #895: Pretty prints arguments!
- PR #920: Add an empty marker kernel for tracing purposes
- PR #915: syncStream added to cumlCommunicator
- PR #922: Random Forest support in FIL
- PR #911: Update headers to credit CannyLabs BH TSNE implementation
- PR #918: Streamline CUDA_REL environment variable
- PR #924: kmeans: updated APIs to be stateless, refactored code for mnmg support
- PR #950: global_bias support in FIL
- PR #773: Significant improvements to input checking of all classes and common input API for Python
- PR #957: Adding docs to RF & KMeans MNMG. Small fixes for release
- PR #965: Making dask-ml a hard dependency
- PR #976: Update api.rst for new 0.9 classes
- PR #973: Use cudaDeviceGetAttribute instead of relying on cudaDeviceProp object being passed
- PR #978: Update README for 0.9
- PR #1009: Fix references to notebooks-contrib
- PR #1015: Ability to control the number of internal streams in cumlHandle_impl via cumlHandle
- PR #1175: Add more modules to docs ToC

## Bug Fixes

- PR #923: Fix misshapen level/trend/season HoltWinters output
- PR #831: Update conda package dependencies to cudf 0.9
- PR #772: Add missing cython headers to SGD and CD
- PR #849: PCA no attribute trans_input_ transform bug fix
- PR #869: Removing incorrect information from KNN Docs
- PR #885: libclang installation fix for GPUCI
- PR #896: Fix typo in comms build instructions
- PR #921: Fix build scripts using incorrect cudf version
- PR #928: TSNE Stability Adjustments
- PR #934: Cache cudaDeviceProp in cumlHandle for perf reasons
- PR #932: Change default param value for RF classifier
- PR #949: Fix dtype conversion tests for unsupported cudf dtypes
- PR #908: Fix local build generated file ownerships
- PR #983: Change RF max_depth default to 16
- PR #987: Change default values for knn
- PR #988: Switch to exact tsne
- PR #991: Cleanup python code in cuml.dask.cluster
- PR #996: ucx_initialized being properly set in CommsContext
- PR #1007: Throws a well defined error when mutigpu is not enabled
- PR #1018: Hint location of nccl in build.sh for CI
- PR #1022: Using random_state to make K-Means MNMG tests deterministic
- PR #1034: Fix typos and formatting issues in RF docs
- PR #1052: Fix the rows_sample dtype to float

# cuML 0.8.0 (27 June 2019)

## New Features

- PR #652: Adjusted Rand Index metric ml-prim
- PR #679: Class label manipulation ml-prim
- PR #636: Rand Index metric ml-prim
- PR #515: Added Random Projection feature
- PR #504: Contingency matrix ml-prim
- PR #644: Add train_test_split utility for cuDF dataframes
- PR #612: Allow Cuda Array Interface, Numba inputs and input code refactor
- PR #641: C: Separate C-wrapper library build to generate libcuml.so
- PR #631: Add nvcategory based ordinal label encoder
- PR #681: Add MBSGDClassifier and MBSGDRegressor classes around SGD
- PR #705: Quasi Newton solver and LogisticRegression Python classes
- PR #670: Add test skipping functionality to build.sh
- PR #678: Random Forest Python class
- PR #684: prims: make_blobs primitive
- PR #673: prims: reduce cols by key primitive
- PR #812: Add cuML Communications API & consolidate Dask cuML

## Improvements

- PR #597: C++ cuML and ml-prims folder refactor
- PR #590: QN Recover from numeric errors
- PR #482: Introduce cumlHandle for pca and tsvd
- PR #573: Remove use of unnecessary cuDF column and series copies
- PR #601: Cython PEP8 cleanup and CI integration
- PR #596: Introduce cumlHandle for ols and ridge
- PR #579: Introduce cumlHandle for cd and sgd, and propagate C++ errors in cython level for cd and sgd
- PR #604: Adding cumlHandle to kNN, spectral methods, and UMAP
- PR #616: Enable clang-format for enforcing coding style
- PR #618: CI: Enable copyright header checks
- PR #622: Updated to use 0.8 dependencies
- PR #626: Added build.sh script, updated CI scripts and documentation
- PR #633: build: Auto-detection of GPU_ARCHS during cmake
- PR #650: Moving brute force kNN to prims. Creating stateless kNN API.
- PR #662: C++: Bulk clang-format updates
- PR #671: Added pickle pytests and correct pickling of Base class
- PR #675: atomicMin/Max(float, double) with integer atomics and bit flipping
- PR #677: build: 'deep-clean' to build.sh to clean faiss build as well
- PR #683: Use stateless c++ API in KNN so that it can be pickled properly
- PR #686: Use stateless c++ API in UMAP so that it can be pickled properly
- PR #695: prims: Refactor pairwise distance
- PR #707: Added stress test and updated documentation for RF
- PR #701: Added emacs temporary file patterns to .gitignore
- PR #606: C++: Added tests for host_buffer and improved device_buffer and host_buffer implementation
- PR #726: Updated RF docs and stress test
- PR #730: Update README and RF docs for 0.8
- PR #744: Random projections generating binomial on device. Fixing tests.
- PR #741: Update API docs for 0.8
- PR #754: Pickling of UMAP/KNN
- PR #753: Made PCA and TSVD picklable
- PR #746: LogisticRegression and QN API docstrings
- PR #820: Updating DEVELOPER GUIDE threading guidelines

## Bug Fixes
- PR #584: Added missing virtual destructor to deviceAllocator and hostAllocator
- PR #620: C++: Removed old unit-test files in ml-prims
- PR #627: C++: Fixed dbscan crash issue filed in 613
- PR #640: Remove setuptools from conda run dependency
- PR #646: Update link in contributing.md
- PR #649: Bug fix to LinAlg::reduce_rows_by_key prim filed in issue #648
- PR #666: fixes to gitutils.py to resolve both string decode and handling of uncommitted files
- PR #676: Fix template parameters in `bernoulli()` implementation.
- PR #685: Make CuPy optional to avoid nccl conda package conflicts
- PR #687: prims: updated tolerance for reduce_cols_by_key unit-tests
- PR #689: Removing extra prints from NearestNeighbors cython
- PR #718: Bug fix for DBSCAN and increasing batch size of sgd
- PR #719: Adding additional checks for dtype of the data
- PR #736: Bug fix for RF wrapper and .cu print function
- PR #547: Fixed issue if C++ compiler is specified via CXX during configure.
- PR #759: Configure Sphinx to render params correctly
- PR #762: Apply threshold to remove flakiness of UMAP tests.
- PR #768: Fixing memory bug from stateless refactor
- PR #782: Nearest neighbors checking properly whether memory should be freed
- PR #783: UMAP was using wrong size for knn computation
- PR #776: Hotfix for self.variables in RF
- PR #777: Fix numpy input bug
- PR #784: Fix jit of shuffle_idx python function
- PR #790: Fix rows_sample input type for RF
- PR #793: Fix for dtype conversion utility for numba arrays without cupy installed
- PR #806: Add a seed for sklearn model in RF test file
- PR #843: Rf quantile fix

# cuML 0.7.0 (10 May 2019)

## New Features

- PR #405: Quasi-Newton GLM Solvers
- PR #277: Add row- and column-wise weighted mean primitive
- PR #424: Add a grid-sync struct for inter-block synchronization
- PR #430: Add R-Squared Score to ml primitives
- PR #463: Add matrix gather to ml primitives
- PR #435: Expose cumlhandle in cython + developer guide
- PR #455: Remove default-stream arguement across ml-prims and cuML
- PR #375: cuml cpp shared library renamed to libcuml++.so
- PR #460: Random Forest & Decision Trees (Single-GPU, Classification)
- PR #491: Add doxygen build target for ml-prims
- PR #505: Add R-Squared Score to python interface
- PR #507: Add coordinate descent for lasso and elastic-net
- PR #511: Add a minmax ml-prim
- PR #516: Added Trustworthiness score feature
- PR #520: Add local build script to mimic gpuCI
- PR #503: Add column-wise matrix sort primitive
- PR #525: Add docs build script to cuML
- PR #528: Remove current KMeans and replace it with a new single GPU implementation built using ML primitives

## Improvements

- PR #481: Refactoring Quasi-Newton to use cumlHandle
- PR #467: Added validity check on cumlHandle_t
- PR #461: Rewrote permute and added column major version
- PR #440: README updates
- PR #295: Improve build-time and the interface e.g., enable bool-OutType, for distance()
- PR #390: Update docs version
- PR #272: Add stream parameters to cublas and cusolver wrapper functions
- PR #447: Added building and running mlprims tests to CI
- PR #445: Lower dbscan memory usage by computing adjacency matrix directly
- PR #431: Add support for fancy iterator input types to LinAlg::reduce_rows_by_key
- PR #394: Introducing cumlHandle API to dbscan and add example
- PR #500: Added CI check for black listed CUDA Runtime API calls
- PR #475: exposing cumlHandle for dbscan from python-side
- PR #395: Edited the CONTRIBUTING.md file
- PR #407: Test files to run stress, correctness and unit tests for cuml algos
- PR #512: generic copy method for copying buffers between device/host
- PR #533: Add cudatoolkit conda dependency
- PR #524: Use cmake find blas and find lapack to pass configure options to faiss
- PR #527: Added notes on UMAP differences from reference implementation
- PR #540: Use latest release version in update-version CI script
- PR #552: Re-enable assert in kmeans tests with xfail as needed
- PR #581: Add shared memory fast col major to row major function back with bound checks
- PR #592: More efficient matrix copy/reverse methods
- PR #721: Added pickle tests for DBSCAN and Random Projections

## Bug Fixes

- PR #334: Fixed segfault in `ML::cumlHandle_impl::destroyResources`
- PR #349: Developer guide clarifications for cumlHandle and cumlHandle_impl
- PR #398: Fix CI scripts to allow nightlies to be uploaded
- PR #399: Skip PCA tests to allow CI to run with driver 418
- PR #422: Issue in the PCA tests was solved and CI can run with driver 418
- PR #409: Add entry to gitmodules to ignore build artifacts
- PR #412: Fix for svdQR function in ml-prims
- PR #438: Code that depended on FAISS was building everytime.
- PR #358: Fixed an issue when switching streams on MLCommon::device_buffer and MLCommon::host_buffer
- PR #434: Fixing bug in CSR tests
- PR #443: Remove defaults channel from ci scripts
- PR #384: 64b index arithmetic updates to the kernels inside ml-prims
- PR #459: Fix for runtime library path of pip package
- PR #464: Fix for C++11 destructor warning in qn
- PR #466: Add support for column-major in LinAlg::*Norm methods
- PR #465: Fixing deadlock issue in GridSync due to consecutive sync calls
- PR #468: Fix dbscan example build failure
- PR #470: Fix resource leakage in Kalman filter python wrapper
- PR #473: Fix gather ml-prim test for change in rng uniform API
- PR #477: Fixes default stream initialization in cumlHandle
- PR #480: Replaced qn_fit() declaration with #include of file containing definition to fix linker error
- PR #495: Update cuDF and RMM versions in GPU ci test scripts
- PR #499: DEVELOPER_GUIDE.md: fixed links and clarified ML::detail::streamSyncer example
- PR #506: Re enable ml-prim tests in CI
- PR #508: Fix for an error with default argument in LinAlg::meanSquaredError
- PR #519: README.md Updates and adding BUILD.md back
- PR #526: Fix the issue of wrong results when fit and transform of PCA are called separately
- PR #531: Fixing missing arguments in updateDevice() for RF
- PR #543: Exposing dbscan batch size through cython API and fixing broken batching
- PR #551: Made use of ZLIB_LIBRARIES consistent between ml_test and ml_mg_test
- PR #557: Modified CI script to run cuML tests before building mlprims and removed lapack flag
- PR #578: Updated Readme.md to add lasso and elastic-net
- PR #580: Fixing cython garbage collection bug in KNN
- PR #577: Use find libz in prims cmake
- PR #594: fixed cuda-memcheck mean_center test failures


# cuML 0.6.1 (09 Apr 2019)

## Bug Fixes

- PR #462 Runtime library path fix for cuML pip package


# cuML 0.6.0 (22 Mar 2019)

## New Features

- PR #249: Single GPU Stochastic Gradient Descent for linear regression, logistic regression, and linear svm with L1, L2, and elastic-net penalties.
- PR #247: Added "proper" CUDA API to cuML
- PR #235: NearestNeighbors MG Support
- PR #261: UMAP Algorithm
- PR #290: NearestNeighbors numpy MG Support
- PR #303: Reusable spectral embedding / clustering
- PR #325: Initial support for single process multi-GPU OLS and tSVD
- PR #271: Initial support for hyperparameter optimization with dask for many models

## Improvements

- PR #144: Dockerfile update and docs for LinearRegression and Kalman Filter.
- PR #168: Add /ci/gpu/build.sh file to cuML
- PR #167: Integrating full-n-final ml-prims repo inside cuml
- PR #198: (ml-prims) Removal of *MG calls + fixed a bug in permute method
- PR #194: Added new ml-prims for supporting LASSO regression.
- PR #114: Building faiss C++ api into libcuml
- PR #64: Using FAISS C++ API in cuML and exposing bindings through cython
- PR #208: Issue ml-common-3: Math.h: swap thrust::for_each with binaryOp,unaryOp
- PR #224: Improve doc strings for readable rendering with readthedocs
- PR #209: Simplify README.md, move build instructions to BUILD.md
- PR #218: Fix RNG to use given seed and adjust RNG test tolerances.
- PR #225: Support for generating random integers
- PR #215: Refactored LinAlg::norm to Stats::rowNorm and added Stats::colNorm
- PR #234: Support for custom output type and passing index value to main_op in *Reduction kernels
- PR #230: Refactored the cuda_utils header
- PR #236: Refactored cuml python package structure to be more sklearn like
- PR #232: Added reduce_rows_by_key
- PR #246: Support for 2 vectors in the matrix vector operator
- PR #244: Fix for single GPU OLS and Ridge to support one column training data
- PR #271: Added get_params and set_params functions for linear and ridge regression
- PR #253: Fix for issue #250-reduce_rows_by_key failed memcheck for small nkeys
- PR #269: LinearRegression, Ridge Python docs update and cleaning
- PR #322: set_params updated
- PR #237: Update build instructions
- PR #275: Kmeans use of faster gpu_matrix
- PR #288: Add n_neighbors to NearestNeighbors constructor
- PR #302: Added FutureWarning for deprecation of current kmeans algorithm
- PR #312: Last minute cleanup before release
- PR #315: Documentation updating and enhancements
- PR #330: Added ignored argument to pca.fit_transform to map to sklearn's implemenation
- PR #342: Change default ABI to ON
- PR #572: Pulling DBSCAN components into reusable primitives


## Bug Fixes

- PR #193: Fix AttributeError in PCA and TSVD
- PR #211: Fixing inconsistent use of proper batch size calculation in DBSCAN
- PR #202: Adding back ability for users to define their own BLAS
- PR #201: Pass CMAKE CUDA path to faiss/configure script
- PR #200 Avoid using numpy via cimport in KNN
- PR #228: Bug fix: LinAlg::unaryOp with 0-length input
- PR #279: Removing faiss-gpu references in README
- PR #321: Fix release script typo
- PR #327: Update conda requirements for version 0.6 requirements
- PR #352: Correctly calculating numpy chunk sizing for kNN
- PR #345: Run python import as part of package build to trigger compilation
- PR #347: Lowering memory usage of kNN.
- PR #355: Fixing issues with very large numpy inputs to SPMG OLS and tSVD.
- PR #357: Removing FAISS requirement from README
- PR #362: Fix for matVecOp crashing on large input sizes
- PR #366: Index arithmetic issue fix with TxN_t class
- PR #376: Disabled kmeans tests since they are currently too sensitive (see #71)
- PR #380: Allow arbitrary data size on ingress for numba_utils.row_matrix
- PR #385: Fix for long import cuml time in containers and fix for setup_pip
- PR #630: Fixing a missing kneighbors in nearest neighbors python proxy

# cuML 0.5.1 (05 Feb 2019)

## Bug Fixes

- PR #189 Avoid using numpy via cimport to prevent ABI issues in Cython compilation


# cuML 0.5.0 (28 Jan 2019)

## New Features

- PR #66: OLS Linear Regression
- PR #44: Distance calculation ML primitives
- PR #69: Ridge (L2 Regularized) Linear Regression
- PR #103: Linear Kalman Filter
- PR #117: Pip install support
- PR #64: Device to device support from cuML device pointers into FAISS

## Improvements

- PR #56: Make OpenMP optional for building
- PR #67: Github issue templates
- PR #44: Refactored DBSCAN to use ML primitives
- PR #91: Pytest cleanup and sklearn toyset datasets based pytests for kmeans and dbscan
- PR #75: C++ example to use kmeans
- PR #117: Use cmake extension to find any zlib installed in system
- PR #94: Add cmake flag to set ABI compatibility
- PR #139: Move thirdparty submodules to root and add symlinks to new locations
- PR #151: Replace TravisCI testing and conda pkg builds with gpuCI
- PR #164: Add numba kernel for faster column to row major transform
- PR #114: Adding FAISS to cuml build

## Bug Fixes

- PR #48: CUDA 10 compilation warnings fix
- PR #51: Fixes to Dockerfile and docs for new build system
- PR #72: Fixes for GCC 7
- PR #96: Fix for kmeans stack overflow with high number of clusters
- PR #105: Fix for AttributeError in kmeans fit method
- PR #113: Removed old  glm python/cython files
- PR #118: Fix for AttributeError in kmeans predict method
- PR #125: Remove randomized solver option from PCA python bindings


# cuML 0.4.0 (05 Dec 2018)

## New Features

## Improvements

- PR #42: New build system: separation of libcuml.so and cuml python package
- PR #43: Added changelog.md

## Bug Fixes


# cuML 0.3.0 (30 Nov 2018)

## New Features

- PR #33: Added ability to call cuML algorithms using numpy arrays

## Improvements

- PR #24: Fix references of python package from cuML to cuml and start using versioneer for better versioning
- PR #40: Added support for refactored cuDF 0.3.0, updated Conda files
- PR #33: Major python test cleaning, all tests pass with cuDF 0.2.0 and 0.3.0. Preparation for new build system
- PR #34: Updated batch count calculation logic in DBSCAN
- PR #35: Beginning of DBSCAN refactor to use cuML mlprims and general improvements

## Bug Fixes

- PR #30: Fixed batch size bug in DBSCAN that caused crash. Also fixed various locations for potential integer overflows
- PR #28: Fix readthedocs build documentation
- PR #29: Fix pytests for cuml name change from cuML
- PR #33: Fixed memory bug that would cause segmentation faults due to numba releasing memory before it was used. Also fixed row major/column major bugs for different algorithms
- PR #36: Fix kmeans gtest to use device data
- PR #38: cuda\_free bug removed that caused google tests to sometimes pass and sometimes fail randomly
- PR #39: Updated cmake to correctly link with CUDA libraries, add CUDA runtime linking and include source files in compile target

# cuML 0.2.0 (02 Nov 2018)

## New Features

- PR #11: Kmeans algorithm added
- PR #7: FAISS KNN wrapper added
- PR #21: Added Conda install support

## Improvements

- PR #15: Added compatibility with cuDF (from prior pyGDF)
- PR #13: Added FAISS to Dockerfile
- PR #21: Added TravisCI build system for CI and Conda builds

## Bug Fixes

- PR #4: Fixed explained variance bug in TSVD
- PR #5: Notebook bug fixes and updated results


# cuML 0.1.0

Initial release including PCA, TSVD, DBSCAN, ml-prims and cython wrappers<|MERGE_RESOLUTION|>--- conflicted
+++ resolved
@@ -5,11 +5,8 @@
 - PR #1867: C++: add logging interface support in cuML based spdlog
 - PR #1902: Multi class inference in FIL C++ and importing multi-class forests from treelite
 - PR #1906: UMAP MNMG
-<<<<<<< HEAD
 - PR #2067L python: wrap logging interface in cython
-=======
 - PR #2074: SG and MNMG `make_classification`
->>>>>>> 5f802e3d
 
 ## Improvements
 - PR #1931: C++: enabled doxygen docs for all of the C++ codebase
