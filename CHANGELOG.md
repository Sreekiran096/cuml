--- conflicted
+++ resolved
@@ -8,11 +8,8 @@
 - PR #711: Mutual Information metric ml-prim
 - PR #724: Entropy metric ml-prim
 - PR #766: Expose score method based on inertia for KMeans
-<<<<<<< HEAD
 - PR #816: Added inverse_transform() for LabelEncoder
-=======
 - PR #635: Random Forest & Decision Tree Regression (Single-GPU)
->>>>>>> 0f4477f1
 
 ## Improvements
 - PR #822: build: build.sh update to club all make targets together
