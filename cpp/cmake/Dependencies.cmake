#=============================================================================
# Copyright (c) 2020, NVIDIA CORPORATION.
#
# Licensed under the Apache License, Version 2.0 (the "License");
# you may not use this file except in compliance with the License.
# You may obtain a copy of the License at
#
#     http://www.apache.org/licenses/LICENSE-2.0
#
# Unless required by applicable law or agreed to in writing, software
# distributed under the License is distributed on an "AS IS" BASIS,
# WITHOUT WARRANTIES OR CONDITIONS OF ANY KIND, either express or implied.
# See the License for the specific language governing permissions and
# limitations under the License.
#=============================================================================

include(ExternalProject)

##############################################################################
# - raft - (header only) -----------------------------------------------------

# Only cloned if RAFT_PATH env variable is not defined

if(DEFINED ENV{RAFT_PATH})
  message(STATUS "RAFT_PATH environment variable detected.")
  message(STATUS "RAFT_DIR set to $ENV{RAFT_PATH}")
  set(RAFT_DIR "$ENV{RAFT_PATH}")

  ExternalProject_Add(raft
    DOWNLOAD_COMMAND  ""
    SOURCE_DIR        ${RAFT_DIR}
    CONFIGURE_COMMAND ""
    BUILD_COMMAND     ""
    INSTALL_COMMAND   "")

else(DEFINED ENV{RAFT_PATH})
  message(STATUS "RAFT_PATH environment variable NOT detected, cloning RAFT")
  set(RAFT_DIR ${CMAKE_CURRENT_BINARY_DIR}/raft CACHE STRING "Path to RAFT repo")

  ExternalProject_Add(raft
    GIT_REPOSITORY    https://github.com/rapidsai/raft.git
    GIT_TAG           051b8b8d61e14c8e60db0d38bf2ea2152400ad53
    PREFIX            ${RAFT_DIR}
    CONFIGURE_COMMAND ""
    BUILD_COMMAND     ""
    INSTALL_COMMAND   "")

  # Redefining RAFT_DIR so it coincides with the one inferred by env variable.
  set(RAFT_DIR ${RAFT_DIR}/src/raft/)
endif(DEFINED ENV{RAFT_PATH})


##############################################################################
# - cumlprims (binary dependency) --------------------------------------------

if(ENABLE_CUMLPRIMS_MG)

    if(DEFINED ENV{CUMLPRIMS_MG_PATH})
      set(CUMLPRIMS_MG_PATH ENV{CUMLPRIMS_MG_PATH}})
    endif(DEFINED ENV{CUMLPRIMS_MG_PATH})

    if(NOT CUMLPRIMS_MG_PATH)
      find_package(cumlprims_mg
                   REQUIRED)

    else()
      message("-- Manually setting CUMLPRIMS_MG_PATH to ${CUMLPRIMS_MG_PATH}")
      if(EXISTS "${CUMLPRIMS_MG_PATH}/lib/libcumlprims.so")
        set(CUMLPRIMS_MG_FOUND TRUE)
        set(CUMLPRIMS_MG_INCLUDE_DIRS ${CUMLPRIMS_MG_PATH}/include)
        set(CUMLPRIMS_MG_LIBRARIES ${CUMLPRIMS_MG_PATH}/lib/libcumlprims.so)
      else()
        message(FATAL_ERROR "libcumlprims library NOT found in ${CUMLPRIMS_MG_PATH}")
      endif(EXISTS "${CUMLPRIMS_MG_PATH}/lib/libcumlprims.so")
    endif(NOT CUMLPRIMS_MG_PATH)

endif(ENABLE_CUMLPRIMS_MG)


##############################################################################
# - RMM ----------------------------------------------------------------------

# find package module uses RMM_INSTALL_DIR for Hints, checking RMM_ROOT env variable
# to match other RAPIDS repos.
set(RMM_INSTALL_DIR ENV{RMM_ROOT})

find_package(RMM
             REQUIRED)


##############################################################################
# - cub - (header only) ------------------------------------------------------

if(NOT CUB_IS_PART_OF_CTK)
  set(CUB_DIR ${CMAKE_CURRENT_BINARY_DIR}/cub CACHE STRING "Path to cub repo")
  ExternalProject_Add(cub
    GIT_REPOSITORY    https://github.com/thrust/cub.git
    GIT_TAG           1.8.0
    PREFIX            ${CUB_DIR}
    CONFIGURE_COMMAND ""
    BUILD_COMMAND     ""
    INSTALL_COMMAND   "")
endif(NOT CUB_IS_PART_OF_CTK)

##############################################################################
# - cutlass - (header only) --------------------------------------------------

set(CUTLASS_DIR ${CMAKE_CURRENT_BINARY_DIR}/cutlass CACHE STRING
  "Path to the cutlass repo")
ExternalProject_Add(cutlass
  GIT_REPOSITORY    https://github.com/NVIDIA/cutlass.git
  GIT_TAG           v1.0.1
  PREFIX            ${CUTLASS_DIR}
  CONFIGURE_COMMAND ""
  BUILD_COMMAND     ""
  INSTALL_COMMAND   "")

##############################################################################
# - spdlog -------------------------------------------------------------------

set(SPDLOG_DIR ${CMAKE_CURRENT_BINARY_DIR}/spdlog CACHE STRING
  "Path to spdlog install directory")
ExternalProject_Add(spdlog
  GIT_REPOSITORY    https://github.com/gabime/spdlog.git
  GIT_TAG           v1.x
  PREFIX            ${SPDLOG_DIR}
  CONFIGURE_COMMAND ""
  BUILD_COMMAND     ""
  INSTALL_COMMAND   "")

##############################################################################
# - faiss --------------------------------------------------------------------

if(BUILD_STATIC_FAISS)
  set(FAISS_DIR ${CMAKE_CURRENT_BINARY_DIR}/faiss CACHE STRING
    "Path to FAISS source directory")
  ExternalProject_Add(faiss
    GIT_REPOSITORY    https://github.com/facebookresearch/faiss.git
<<<<<<< HEAD
    GIT_TAG           13a2d4ef8fcb4aa8b92718ef4b9cc211033e7318
=======
    GIT_TAG           a5b850dec6f1cd6c88ab467bfd5e87b0cac2e41d
>>>>>>> 0d7a50ff
    CONFIGURE_COMMAND LIBS=-pthread
                      CPPFLAGS=-w
                      LDFLAGS=-L${CMAKE_INSTALL_PREFIX}/lib
                              ${CMAKE_CURRENT_BINARY_DIR}/faiss/src/faiss/configure
	                      --prefix=${CMAKE_CURRENT_BINARY_DIR}/faiss
	                      --with-blas=${BLAS_LIBRARIES}
	                      --with-cuda=${CUDA_TOOLKIT_ROOT_DIR}
	                      --with-cuda-arch=${FAISS_GPU_ARCHS}
	                      -v
    PREFIX            ${FAISS_DIR}
    BUILD_COMMAND     make -j${PARALLEL_LEVEL} VERBOSE=1
    BUILD_BYPRODUCTS  ${FAISS_DIR}/lib/libfaiss.a
<<<<<<< HEAD
=======
    BUILD_ALWAYS      1
>>>>>>> 0d7a50ff
    INSTALL_COMMAND   make -s install > /dev/null
    UPDATE_COMMAND    ""
    BUILD_IN_SOURCE   1
    PATCH_COMMAND     patch -p1 -N < ${CMAKE_CURRENT_SOURCE_DIR}/cmake/faiss_cuda11.patch || true)

  ExternalProject_Get_Property(faiss install_dir)
  add_library(FAISS::FAISS STATIC IMPORTED)
  set_property(TARGET FAISS::FAISS PROPERTY
    IMPORTED_LOCATION ${FAISS_DIR}/lib/libfaiss.a)
<<<<<<< HEAD
  set(FAISS_INCLUDE_DIRS "${FAISS_DIR}/src/")
=======
  # to account for the FAISS file reorg that happened recently after the current
  # pinned commit, just change the following line to
  # set(FAISS_INCLUDE_DIRS "${FAISS_DIR}/src/faiss")
  set(FAISS_INCLUDE_DIRS "${FAISS_DIR}/src")
>>>>>>> 0d7a50ff
else()
  set(FAISS_INSTALL_DIR ENV{FAISS_ROOT})
  find_package(FAISS REQUIRED)
endif(BUILD_STATIC_FAISS)

##############################################################################
# - treelite build -----------------------------------------------------------

find_package(Treelite 0.92 REQUIRED)

##############################################################################
# - googletest build -----------------------------------------------------------

if(BUILD_GTEST)
	set(GTEST_DIR ${CMAKE_CURRENT_BINARY_DIR}/googletest CACHE STRING
	  "Path to googletest repo")
	set(GTEST_BINARY_DIR ${PROJECT_BINARY_DIR}/googletest)
	set(GTEST_INSTALL_DIR ${GTEST_BINARY_DIR}/install)
	set(GTEST_LIB ${GTEST_INSTALL_DIR}/lib/libgtest_main.a)
	include(ExternalProject)
	ExternalProject_Add(googletest
	  GIT_REPOSITORY    https://github.com/google/googletest.git
	  GIT_TAG           6ce9b98f541b8bcd84c5c5b3483f29a933c4aefb
	  PREFIX            ${GTEST_DIR}
	  CMAKE_ARGS        -DCMAKE_INSTALL_PREFIX=<INSTALL_DIR>
	                    -DBUILD_SHARED_LIBS=OFF
	                    -DCMAKE_INSTALL_LIBDIR=lib
	  BUILD_BYPRODUCTS  ${GTEST_DIR}/lib/libgtest.a
	                    ${GTEST_DIR}/lib/libgtest_main.a
	  UPDATE_COMMAND    "")
	
	add_library(GTest::GTest STATIC IMPORTED)
	add_library(GTest::Main STATIC IMPORTED)
	
	set_property(TARGET GTest::GTest PROPERTY
	  IMPORTED_LOCATION ${GTEST_DIR}/lib/libgtest.a)
	set_property(TARGET GTest::Main PROPERTY
	  IMPORTED_LOCATION ${GTEST_DIR}/lib/libgtest_main.a)
	
	set(GTEST_INCLUDE_DIRS "${GTEST_DIR}")
	
	add_dependencies(GTest::GTest googletest)
	add_dependencies(GTest::Main googletest)
	
else()
	find_package(GTest REQUIRED)
endif(BUILD_GTEST)

##############################################################################
# - googlebench ---------------------------------------------------------------

set(GBENCH_DIR ${CMAKE_CURRENT_BINARY_DIR}/benchmark CACHE STRING
  "Path to google benchmark repo")
set(GBENCH_BINARY_DIR ${PROJECT_BINARY_DIR}/benchmark)
set(GBENCH_INSTALL_DIR ${GBENCH_BINARY_DIR}/install)
set(GBENCH_LIB ${GBENCH_INSTALL_DIR}/lib/libbenchmark.a)
include(ExternalProject)
ExternalProject_Add(benchmark
  GIT_REPOSITORY    https://github.com/google/benchmark.git
  GIT_TAG           bf4f2ea0bd1180b34718ac26eb79b170a4f6290e
  PREFIX            ${GBENCH_DIR}
  CMAKE_ARGS        -DBENCHMARK_ENABLE_GTEST_TESTS=OFF
                    -DBENCHMARK_ENABLE_TESTING=OFF
                    -DCMAKE_INSTALL_PREFIX=<INSTALL_DIR>
                    -DCMAKE_BUILD_TYPE=Release
                    -DCMAKE_INSTALL_LIBDIR=lib
  BUILD_BYPRODUCTS  ${GBENCH_DIR}/lib/libbenchmark.a
  UPDATE_COMMAND    "")
add_library(benchmarklib STATIC IMPORTED)
add_dependencies(benchmarklib benchmark)
set_property(TARGET benchmarklib PROPERTY
  IMPORTED_LOCATION ${GBENCH_DIR}/lib/libbenchmark.a)

# dependencies will be added in sequence, so if a new project `project_b` is added
# after `project_a`, please add the dependency add_dependencies(project_b project_a)
# This allows the cloning to happen sequentially, enhancing the printing at
# compile time, helping significantly to troubleshoot build issues.

# TODO: Change to using build.sh and make targets instead of this

if(CUB_IS_PART_OF_CTK)
  add_dependencies(cutlass raft)
else()
  add_dependencies(cub raft)
  add_dependencies(cutlass cub)
endif(CUB_IS_PART_OF_CTK)
add_dependencies(spdlog cutlass)
add_dependencies(GTest::GTest spdlog)
add_dependencies(benchmark GTest::GTest)
add_dependencies(FAISS::FAISS benchmark)
add_dependencies(FAISS::FAISS faiss)
<|MERGE_RESOLUTION|>--- conflicted
+++ resolved
@@ -136,11 +136,7 @@
     "Path to FAISS source directory")
   ExternalProject_Add(faiss
     GIT_REPOSITORY    https://github.com/facebookresearch/faiss.git
-<<<<<<< HEAD
-    GIT_TAG           13a2d4ef8fcb4aa8b92718ef4b9cc211033e7318
-=======
     GIT_TAG           a5b850dec6f1cd6c88ab467bfd5e87b0cac2e41d
->>>>>>> 0d7a50ff
     CONFIGURE_COMMAND LIBS=-pthread
                       CPPFLAGS=-w
                       LDFLAGS=-L${CMAKE_INSTALL_PREFIX}/lib
@@ -153,10 +149,7 @@
     PREFIX            ${FAISS_DIR}
     BUILD_COMMAND     make -j${PARALLEL_LEVEL} VERBOSE=1
     BUILD_BYPRODUCTS  ${FAISS_DIR}/lib/libfaiss.a
-<<<<<<< HEAD
-=======
     BUILD_ALWAYS      1
->>>>>>> 0d7a50ff
     INSTALL_COMMAND   make -s install > /dev/null
     UPDATE_COMMAND    ""
     BUILD_IN_SOURCE   1
@@ -166,14 +159,10 @@
   add_library(FAISS::FAISS STATIC IMPORTED)
   set_property(TARGET FAISS::FAISS PROPERTY
     IMPORTED_LOCATION ${FAISS_DIR}/lib/libfaiss.a)
-<<<<<<< HEAD
-  set(FAISS_INCLUDE_DIRS "${FAISS_DIR}/src/")
-=======
   # to account for the FAISS file reorg that happened recently after the current
   # pinned commit, just change the following line to
   # set(FAISS_INCLUDE_DIRS "${FAISS_DIR}/src/faiss")
   set(FAISS_INCLUDE_DIRS "${FAISS_DIR}/src")
->>>>>>> 0d7a50ff
 else()
   set(FAISS_INSTALL_DIR ENV{FAISS_ROOT})
   find_package(FAISS REQUIRED)
