--- conflicted
+++ resolved
@@ -38,17 +38,11 @@
 }
 
 template <class T, class L>
-<<<<<<< HEAD
 TemporaryMemory<T, L>::TemporaryMemory(const ML::cumlHandle_impl& handle,
                                        cudaStream_t stream_in, int N, int Ncols,
-                                       int n_unique, int n_bins,
-                                       const int split_algo, int depth) {
-=======
-TemporaryMemory<T, L>::TemporaryMemory(const ML::cumlHandle_impl& handle, int N,
-                                       int Ncols, float colper, int n_unique,
-                                       int n_bins, const int split_algo,
-                                       int depth, bool col_shuffle) {
->>>>>>> 9584d2ad
+                                       float colper, int n_unique, int n_bins,
+                                       const int split_algo, int depth,
+                                       bool col_shuffle) {
   //Assign Stream from cumlHandle
   stream = stream_in;
   splitalgo = split_algo;
