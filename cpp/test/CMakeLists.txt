# Copyright (c) 2018-2019, NVIDIA CORPORATION.
#
# Licensed under the Apache License, Version 2.0 (the "License");
# you may not use this file except in compliance with the License.
# You may obtain a copy of the License at
#
#     http://www.apache.org/licenses/LICENSE-2.0
#
# Unless required by applicable law or agreed to in writing, software
# distributed under the License is distributed on an "AS IS" BASIS,
# WITHOUT WARRANTIES OR CONDITIONS OF ANY KIND, either express or implied.
# See the License for the specific language governing permissions and
# limitations under the License.
#

cmake_minimum_required(VERSION 3.14 FATAL_ERROR)
cmake_policy(SET CMP0079 NEW)

project(cuml_test LANGUAGES CXX CUDA)

# Policy CMP0079 set as NEW as of 3.13 allows googletest be built outside this folder

set(GTEST_DIR ${CMAKE_CURRENT_BINARY_DIR}/googletest)
set(GTEST_BINARY_DIR ${PROJECT_BINARY_DIR}/googletest)
set(GTEST_INSTALL_DIR ${GTEST_BINARY_DIR}/install)
set(GTEST_LIB ${GTEST_INSTALL_DIR}/lib/libgtest_main.a)

include(ExternalProject)
ExternalProject_Add(googletest
  GIT_REPOSITORY    https://github.com/google/googletest.git
  GIT_TAG           6ce9b98f541b8bcd84c5c5b3483f29a933c4aefb
  PREFIX            ${GTEST_DIR}
  CMAKE_ARGS        -DCMAKE_INSTALL_PREFIX=<INSTALL_DIR>
                    -DBUILD_SHARED_LIBS=OFF
                    -DCMAKE_INSTALL_LIBDIR=lib
  UPDATE_COMMAND    ""
)

add_dependencies(googletest ${CUML_CPP_TARGET})

add_library(gtestlib STATIC IMPORTED)
add_library(gtest_mainlib STATIC IMPORTED)

add_dependencies(gtestlib googletest)
add_dependencies(gtest_mainlib googletest)

set_property(TARGET gtestlib PROPERTY IMPORTED_LOCATION ${GTEST_DIR}/lib/libgtest.a)
set_property(TARGET gtest_mainlib PROPERTY IMPORTED_LOCATION ${GTEST_DIR}/lib/libgtest_main.a)

set(CUML_SG_BENCH_TARGET "sg_benchmark")
set(ML_BENCH_LINK_LIBRARIES
  gtestlib
  ${CUML_CPP_TARGET}
)

include_directories(
  ${GTEST_DIR}/include
  ${TREELITE_DIR}/runtime/native/include
)

###################################################################################################
# - build ml_test executable ----------------------------------------------------------------

if(BUILD_CUML_TESTS)

    set(ML_TEST_LINK_LIBRARIES
        ${CUDA_cublas_LIBRARY}
        ${CUDA_curand_LIBRARY}
        ${CUDA_cusolver_LIBRARY}
        ${CUDA_cusparse_LIBRARY}
        ${CUDA_CUDART_LIBRARY}
        ${CUDA_cusparse_LIBRARY}
        #${CUDA_nvgraph_LIBRARY}
        faisslib
        treelite_runtimelib
        ${CUML_CPP_TARGET}
        ${CUML_C_TARGET}
        pthread
        ${ZLIB_LIBRARIES}
        )

    # (please keep the filenames in alphabetical order)
    set(CUML_CPP_TEST_SRCS
      sg/cd_test.cu
      sg/dbscan_test.cu
      sg/fil_test.cu
      sg/handle_test.cu
      sg/holtwinters_test.cu
      sg/kmeans_test.cu
      sg/knn_test.cu
      sg/lkf_test.cu
      sg/ols.cu
      sg/pca_test.cu
      sg/quasi_newton.cu
      sg/rf_test.cu
      sg/rf_treelite_test.cu
      sg/ridge.cu
      sg/rproj_test.cu
      sg/sgd.cu
<<<<<<< HEAD
      # sg/spectral_test.cu
=======
      #sg/spectral_test.cu
>>>>>>> 5952eedb
      sg/svc_test.cu
      sg/trustworthiness_test.cu
      sg/tsne_test.cu
      sg/tsvd_test.cu
<<<<<<< HEAD
      # sg/umap_test.cu
=======
      #sg/umap_test.cu
>>>>>>> 5952eedb
      )

    if(CUDA_VERSION_MAJOR LESS 11)
      list(APPEND CUML_CPP_TEST_SRCS
        sg/spectral_test.cu
        sg/umap_test.cu
        )
    endif()

    add_executable(ml ${CUML_CPP_TEST_SRCS})

    add_dependencies(ml cub)
    add_dependencies(ml cutlass)

    target_link_libraries(ml
      gtestlib
      gtest_mainlib
      ${ML_TEST_LINK_LIBRARIES})

endif(BUILD_CUML_TESTS)

###################################################################################################
# - build test_ml_mg executable ----------------------------------------------------------------

if(BUILD_CUML_MG_TESTS)

    set(ML_MG_TEST_LINK_LIBRARIES
        ${CUDA_cublas_LIBRARY}
        ${CUDA_curand_LIBRARY}
        ${CUDA_cusolver_LIBRARY}
        ${CUDA_cusparse_LIBRARY}
        ${CUDA_CUDART_LIBRARY}
        ${CUDA_cusparse_LIBRARY}
        #${CUDA_nvgraph_LIBRARY}
        faisslib
        ${CUML_CPP_TARGET}
        pthread
        ${ZLIB_LIBRARIES}
    )

    # (please keep the filenames in alphabetical order)
    add_executable(ml_mg
      mg/test_ml_mg_utils.cu
      )

    add_dependencies(ml_mg cub)
    add_dependencies(ml_mg cutlass)

    target_link_libraries(ml_mg
      gtestlib
      gtest_mainlib
      ${ML_MG_TEST_LINK_LIBRARIES})

endif(BUILD_CUML_MG_TESTS)

###################################################################################################
# - build prims_test executable ----------------------------------------------------------------

if(BUILD_PRIMS_TESTS)

    set(PRIMS_LINK_LIBRARIES
        ${CUDA_cublas_LIBRARY}
        ${CUDA_curand_LIBRARY}
        ${CUDA_cusolver_LIBRARY}
        ${CUDA_cusparse_LIBRARY}
        pthread
        faisslib
        ${ZLIB_LIBRARIES}
        OpenMP::OpenMP_CXX
        Threads::Threads
    )

    # (please keep the filenames in alphabetical order)
    add_executable(prims
      prims/add.cu
      prims/add_sub_dev_scalar.cu
      prims/adjustedRandIndex.cu
      prims/batched_matrix.cu
      prims/batched/information_criterion.cu
      prims/batched/make_symm.cu
      prims/batched/gemv.cu
      prims/binary_op.cu
      prims/ternary_op.cu
      prims/cache.cu
      prims/coalesced_reduction.cu
      prims/cuda_utils.cu
      prims/columnSort.cu
      prims/completenessScore.cu
      prims/contingencyMatrix.cu
      prims/coo.cu
      prims/cov.cu
      prims/csr.cu
      prims/decoupled_lookback.cu
      prims/dispersion.cu
      prims/dist_adj.cu
      prims/dist_cos.cu
      prims/dist_eps.cu
      prims/dist_euc_exp.cu
      prims/dist_euc_unexp.cu
      prims/dist_l1.cu
      prims/divide.cu
      prims/eig.cu
      prims/eig_sel.cu
      prims/eltwise.cu
      prims/eltwise2d.cu
      prims/entropy.cu
      prims/fused_l2_nn.cu
      prims/gather.cu
      prims/gemm.cu
      prims/gemm_layout.cu
      prims/gram.cu
      prims/grid_sync.cu
      prims/hinge.cu
      prims/histogram.cu
      prims/homogeneityScore.cu
      prims/host_buffer.cu
      prims/jones_transform.cu
      prims/klDivergence.cu
      prims/knn_classify.cu
      prims/knn_regression.cu
      prims/knn.cu
      prims/kselection.cu
      prims/label.cu
      prims/linearReg.cu
      prims/log.cu
      prims/logisticReg.cu
      prims/make_blobs.cu
      prims/make_regression.cu
      prims/map_then_reduce.cu
      prims/math.cu
      prims/matrix.cu
      prims/matrix_vector_op.cu
      prims/mean.cu
      prims/mean_center.cu
      prims/minmax.cu
      prims/mvg.cu
      prims/multiply.cu
      prims/mutualInfoScore.cu
      prims/norm.cu
      prims/penalty.cu
      prims/permute.cu
      prims/power.cu
      prims/randIndex.cu
      prims/reduce.cu
      prims/reduce_cols_by_key.cu
      prims/reduce_rows_by_key.cu
      prims/reverse.cu
      prims/rng.cu
      prims/rng_int.cu
      prims/rsvd.cu
      prims/sample_without_replacement.cu
      prims/scatter.cu
      prims/score.cu
      prims/seive.cu
      prims/sigmoid.cu
      prims/silhouetteScore.cu
      prims/sqrt.cu
      prims/stationarity.cu
      prims/stddev.cu
      prims/strided_reduction.cu
      prims/subtract.cu
      prims/sum.cu
      prims/svd.cu
      prims/ternary_op.cu
      prims/transpose.cu
      prims/trustworthiness.cu
      prims/unary_op.cu
      prims/vMeasure.cu
      prims/weighted_mean.cu
      )

    add_dependencies(prims cub)
    add_dependencies(prims cutlass)

    target_link_libraries(prims
      gtestlib
      gtest_mainlib
      ${PRIMS_LINK_LIBRARIES})

endif(BUILD_PRIMS_TESTS)<|MERGE_RESOLUTION|>--- conflicted
+++ resolved
@@ -97,20 +97,12 @@
       sg/ridge.cu
       sg/rproj_test.cu
       sg/sgd.cu
-<<<<<<< HEAD
-      # sg/spectral_test.cu
-=======
       #sg/spectral_test.cu
->>>>>>> 5952eedb
       sg/svc_test.cu
       sg/trustworthiness_test.cu
       sg/tsne_test.cu
       sg/tsvd_test.cu
-<<<<<<< HEAD
-      # sg/umap_test.cu
-=======
       #sg/umap_test.cu
->>>>>>> 5952eedb
       )
 
     if(CUDA_VERSION_MAJOR LESS 11)
