--- conflicted
+++ resolved
@@ -85,13 +85,6 @@
   DataT maxVal;
 
   DataT acc[P::AccRowsPerTh][P::AccColsPerTh];
-<<<<<<< HEAD
-
-  ReduceOpT redOp;
-
-=======
-  DataT regx[P::AccRowsPerTh][P::Veclen], regy[P::AccColsPerTh][P::Veclen];
-  DataT ldgDataX[P::LdgPerThX][P::Veclen], ldgDataY[P::LdgPerThY][P::Veclen];
 
   ReduceOpT redOp;
 
@@ -100,8 +93,6 @@
   nvcuda::experimental::pipeline pipe;
 #endif
 
-  static const DataT Zero = (DataT)0;
->>>>>>> 908a145d
   static const DataT Two = (DataT)2.0;
   static constexpr size_t SizeAndAlign = P::Veclen * sizeof(DataT);
 
@@ -136,12 +127,8 @@
 
  private:
   DI void prolog() {
-<<<<<<< HEAD
     this->ldgsts(0);
     this->pageWr ^= 1;
-=======
-    ldgXY(0);
->>>>>>> 908a145d
 #pragma unroll
     for (int i = 0; i < P::AccRowsPerTh; ++i) {
 #pragma unroll
@@ -149,22 +136,13 @@
         acc[i][j] = BaseClass::Zero;
       }
     }
-    stsXY();
     __syncthreads();
-    pageWr ^= 1;
   }
 
   DI void loop() {
-<<<<<<< HEAD
     for (int kidx = P::Kblk; kidx < this->k; kidx += P::Kblk) {
       this->ldgsts(kidx);
       accumulate();  // on the previous k-block
-=======
-    for (int kidx = P::Kblk; kidx < k; kidx += P::Kblk) {
-      ldgXY(kidx);
-      accumulate();
-      stsXY();
->>>>>>> 908a145d
       __syncthreads();
       this->pageWr ^= 1;
       this->pageRd ^= 1;
@@ -294,14 +272,12 @@
       }
     }
   }
-<<<<<<< HEAD
-=======
 
 #if (ENABLE_MEMCPY_ASYNC == 1)
   ///@todo: fix this to use memcpy_async
-  DI void ldgXY(IdxT kidx) {
+  DI void ldgsts(IdxT kidx) {
     auto koffset = kidx + scolid;
-    auto offset = pageWr * P::SmemPage + srowid * P::SmemStride + scolid;
+    auto offset = this->pageWr * P::SmemPage + srowid * P::SmemStride + scolid;
     auto* saddrx = sx + offset;
     for (int i = 0; i < P::LdgPerThX; ++i) {
       auto* sax = saddrx + i * P::LdgRowsX * P::SmemStride;
@@ -319,74 +295,9 @@
                               inside ? 0 : SizeAndAlign);
     }
     pipe.commit();
-  }
-#else  // ENABLE_MEMCPY_ASYNC
-  DI void ldgXY(IdxT kidx) {
-    auto koffset = kidx + scolid;
-    for (int i = 0; i < P::LdgPerThX; ++i) {
-      if (koffset < k && (xrowid + i * P::LdgRowsX) < m) {
-        ldg(ldgDataX[i], x + i * P::LdgRowsX * k + koffset);
-      } else {
-#pragma unroll
-        for (int j = 0; j < P::Veclen; ++j) {
-          ldgDataX[i][j] = Zero;
-        }
-      }
-    }
-    for (int i = 0; i < P::LdgPerThY; ++i) {
-      if (koffset < k && (yrowid + i * P::LdgRowsY) < n) {
-        ldg(ldgDataY[i], y + i * P::LdgRowsY * k + koffset);
-      } else {
-#pragma unroll
-        for (int j = 0; j < P::Veclen; ++j) {
-          ldgDataY[i][j] = Zero;
-        }
-      }
-    }
+    pipe.wait_prior<0>();
   }
 #endif  // ENABLE_MEMCPY_ASYNC
-
-#if (ENABLE_MEMCPY_ASYNC == 1)
-  DI void stsXY() {
-    pipe.wait_prior<0>();
-  }
-#else  // ENABLE_MEMCPY_ASYNC
-  DI void stsXY() {
-    auto offset = pageWr * P::SmemPage + srowid * P::SmemStride + scolid;
-    auto* saddrx = sx + offset;
-#pragma unroll
-    for (int i = 0; i < P::LdgPerThX; ++i) {
-      sts(saddrx + i * P::LdgRowsX * P::SmemStride, ldgDataX[i]);
-    }
-    auto* saddry = sy + offset;
-#pragma unroll
-    for (int i = 0; i < P::LdgPerThY; ++i) {
-      sts(saddry + i * P::LdgRowsY * P::SmemStride, ldgDataY[i]);
-    }
-  }
-#endif  // ENABLE_MEMCPY_ASYNC
-
-  DI void ldsXY(int kidx) {
-    ldsX(kidx, sx + pageRd * P::SmemPage);
-    ldsY(kidx, sy + pageRd * P::SmemPage);
-  }
-
-  DI void ldsX(int kidx, DataT* smem) {
-    auto* saddr = smem + accrowid * P::SmemStride + kidx;
-#pragma unroll
-    for (int i = 0; i < P::AccRowsPerTh; ++i) {
-      lds(regx[i], saddr + i * P::AccThRows * P::SmemStride);
-    }
-  }
-
-  DI void ldsY(int kidx, DataT* smem) {
-    auto* saddr = smem + acccolid * P::SmemStride + kidx;
-#pragma unroll
-    for (int i = 0; i < P::AccColsPerTh; ++i) {
-      lds(regy[i], saddr + i * P::AccThCols * P::SmemStride);
-    }
-  }
->>>>>>> 908a145d
 };  // struct FusedL2NN
 
 template <typename DataT, typename OutT, typename IdxT, bool Sqrt,
