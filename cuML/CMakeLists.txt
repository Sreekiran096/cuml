--- conflicted
+++ resolved
@@ -204,35 +204,6 @@
 
 ###################################################################################################
 # - build libcuml shared library ------------------------------------------------------------------
-<<<<<<< HEAD
-add_library(cuml SHARED
-            src/pca/pca.cu
-            src/tsvd/tsvd.cu
-            src/dbscan/dbscan.cu
-            src/kmeans/kmeans.cu
-            src/glm/glm.cu
-            src/knn/knn.cu
-            src/kalman_filter/lkf_py.cu
-            src/common/cumlHandle.cpp
-            src/common/cuml_api.cpp
-            src/umap/umap.cu
-	    src/solver/solver.cu
-            src/decisiontree/decisiontree.cu
-            src/randomforest/randomforest.cu
-            )
-
-set(CUML_LINK_LIBRARIES
-	${CUDA_cublas_LIBRARY}
-	${CUDA_curand_LIBRARY}
-	${CUDA_cusolver_LIBRARY}
-	${CUDA_CUDART_LIBRARY}
-	${CUDA_cusparse_LIBRARY}
-	${CUDA_nvgraph_LIBRARY}
-	${ZLIB_LIBRARIES}
-	gpufaisslib
-	faisslib
-	${BLAS_LIBRARIES})
-=======
 set(CUML_CPP_TARGET "cuml++")
 add_library(${CUML_CPP_TARGET} SHARED
   src/pca/pca.cu
@@ -245,7 +216,9 @@
   src/common/cumlHandle.cpp
   src/common/cuml_api.cpp
   src/umap/umap.cu
-  src/solver/solver.cu)
+  src/solver/solver.cu
+  src/decisiontree/decisiontree.cu
+  src/randomforest/randomforest.cu)
 
 set(CUML_LINK_LIBRARIES 
   ${CUDA_cublas_LIBRARY} 
@@ -258,7 +231,6 @@
   gpufaisslib 
   faisslib 
   ${BLAS_LIBRARIES})
->>>>>>> 49966031
 
 if(OPENMP_FOUND)
   set(CUML_LINK_LIBRARIES ${CUML_LINK_LIBRARIES} OpenMP::OpenMP_CXX pthread)
